--- conflicted
+++ resolved
@@ -28,19 +28,11 @@
   __direct_mk_pte((physpage) >> PAGE_SHIFT, pgprot)
 
 static inline int direct_remap_area_pte(pte_t *pte, 
-<<<<<<< HEAD
-                                         unsigned long address, 
-                                         unsigned long size,
-                                         unsigned long machine_addr, 
-                                         pgprot_t prot,
-                                         domid_t  domid)
-=======
                                         unsigned long address, 
                                         unsigned long size,
                                         unsigned long machine_addr, 
                                         pgprot_t prot,
                                         domid_t  domid)
->>>>>>> f7a3ec94
 {
     unsigned long end;
 #define MAX_DIRECTMAP_MMU_QUEUE 64
@@ -53,13 +45,7 @@
     if (address >= end)
         BUG();
 
-<<<<<<< HEAD
-    if (!u) 
-	return -ENOMEM;
-
-=======
  reset_buffer:
->>>>>>> f7a3ec94
     /* If not I/O mapping then specify General-Purpose Subject Domain (GPS). */
     v = &u[0];
     if ( domid != 0 )
@@ -95,7 +81,6 @@
         pte++;
     } while (address && (address < end));
 
-<<<<<<< HEAD
     if ( ((v-u) > 2) && (HYPERVISOR_mmu_update(u, v-u) < 0) )
     {
         printk(KERN_WARNING "Failed to ioremap %08lx->%08lx (%08lx)\n",
@@ -103,12 +88,6 @@
 	return -EINVAL;
     }
 
-    vfree(u);
-=======
-    if ( ((v-u) != 0) && (HYPERVISOR_mmu_update(u, v-u) < 0) )
-        return -EFAULT;
-
->>>>>>> f7a3ec94
     return 0;
 }
 
@@ -122,7 +101,6 @@
 {
     int error = 0;
     unsigned long end;
-    int rc;
 
     address &= ~PGDIR_MASK;
     end = address + size;
@@ -135,18 +113,11 @@
         pte_t * pte = pte_alloc(mm, pmd, address);
         if (!pte)
             return -ENOMEM;
-<<<<<<< HEAD
-
-        if ( rc = direct_remap_area_pte(pte, address, end - address, 
-                              address + machine_addr, prot, domid) )
-	    return rc;
-
-=======
+
         error = direct_remap_area_pte(pte, address, end - address, 
                                       address + machine_addr, prot, domid);
         if ( error )
             break;
->>>>>>> f7a3ec94
         address = (address + PMD_SIZE) & PMD_MASK;
         pmd++;
     } while (address && (address < end));
