--- conflicted
+++ resolved
@@ -263,8 +263,6 @@
             hypercall_create_continuation(_op , _nr_args , ##_args); \
             return _op;                                              \
     } } while ( 0 )
-<<<<<<< HEAD
-=======
 #define locked_hypercall_may_preempt(_d, _op, _nr_args, _args...)    \
     do {                                                             \
         if ( unlikely(softirq_pending(smp_processor_id())) ) {       \
@@ -272,7 +270,6 @@
             UNLOCK_BIGLOCK(_d);                                      \
             return _op;                                              \
     } } while ( 0 )
->>>>>>> 3c5a4da7
 
 /* This domain_hash and domain_list are protected by the domlist_lock. */
 #define DOMAIN_HASH_SIZE 256
