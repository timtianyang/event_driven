/*
 * vmx.c: handling VMX architecture-related VM exits
 * Copyright (c) 2004, Intel Corporation.
 *
 * This program is free software; you can redistribute it and/or modify it
 * under the terms and conditions of the GNU General Public License,
 * version 2, as published by the Free Software Foundation.
 *
 * This program is distributed in the hope it will be useful, but WITHOUT
 * ANY WARRANTY; without even the implied warranty of MERCHANTABILITY or
 * FITNESS FOR A PARTICULAR PURPOSE.  See the GNU General Public License for
 * more details.
 *
 * You should have received a copy of the GNU General Public License along with
 * this program; if not, write to the Free Software Foundation, Inc., 59 Temple
 * Place - Suite 330, Boston, MA 02111-1307 USA.
 *
 */

#include <xen/config.h>
#include <xen/init.h>
#include <xen/lib.h>
#include <xen/trace.h>
#include <xen/sched.h>
#include <xen/irq.h>
#include <xen/softirq.h>
#include <xen/domain_page.h>
#include <asm/current.h>
#include <asm/io.h>
#include <asm/shadow.h>
#include <asm/regs.h>
#include <asm/cpufeature.h>
#include <asm/processor.h>
#include <asm/types.h>
#include <asm/msr.h>
#include <asm/spinlock.h>
#include <asm/vmx.h>
#include <asm/vmx_vmcs.h>
#include <asm/vmx_intercept.h>
#include <asm/shadow.h>
#if CONFIG_PAGING_LEVELS >= 3
#include <asm/shadow_64.h>
#endif

#include <public/io/ioreq.h>

#ifdef CONFIG_VMX

int vmcs_size;
unsigned int opt_vmx_debug_level = 0;
integer_param("vmx_debug", opt_vmx_debug_level);

#ifdef __x86_64__
static struct msr_state percpu_msr[NR_CPUS];

static u32 msr_data_index[VMX_MSR_COUNT] =
{
    MSR_LSTAR, MSR_STAR, MSR_CSTAR,
    MSR_SYSCALL_MASK, MSR_EFER,
};

/*
 * To avoid MSR save/restore at every VM exit/entry time, we restore
 * the x86_64 specific MSRs at domain switch time. Since those MSRs are
 * are not modified once set for generic domains, we don't save them, 
 * but simply reset them to the values set at percpu_traps_init().
 */
void vmx_load_msrs(struct vcpu *n)
{
    struct msr_state *host_state;
    host_state = &percpu_msr[smp_processor_id()];

    while (host_state->flags){
        int i;

        i = find_first_set_bit(host_state->flags);
        wrmsrl(msr_data_index[i], host_state->msr_items[i]);
        clear_bit(i, &host_state->flags);
    }
}

static void vmx_save_init_msrs(void)
{
    struct msr_state *host_state;
    host_state = &percpu_msr[smp_processor_id()];
    int i;

    for (i = 0; i < VMX_MSR_COUNT; i++)
        rdmsrl(msr_data_index[i], host_state->msr_items[i]);
}

#define CASE_READ_MSR(address)              \
    case MSR_ ## address:                 \
    msr_content = msr->msr_items[VMX_INDEX_MSR_ ## address]; \
    break

#define CASE_WRITE_MSR(address)                                     \
    case MSR_ ## address:                                           \
    {                                                               \
        msr->msr_items[VMX_INDEX_MSR_ ## address] = msr_content;    \
        if (!test_bit(VMX_INDEX_MSR_ ## address, &msr->flags)) {    \
            set_bit(VMX_INDEX_MSR_ ## address, &msr->flags);        \
        }                                                           \
        wrmsrl(MSR_ ## address, msr_content);                       \
        set_bit(VMX_INDEX_MSR_ ## address, &host_state->flags);     \
    }                                                               \
    break

#define IS_CANO_ADDRESS(add) 1
static inline int long_mode_do_msr_read(struct cpu_user_regs *regs)
{
    u64     msr_content = 0;
    struct vcpu *vc = current;
    struct msr_state * msr = &vc->arch.arch_vmx.msr_content;
    switch(regs->ecx){
        case MSR_EFER:
            msr_content = msr->msr_items[VMX_INDEX_MSR_EFER];
            VMX_DBG_LOG(DBG_LEVEL_2, "EFER msr_content %llx\n", (unsigned long long)msr_content);
            if (test_bit(VMX_CPU_STATE_LME_ENABLED,
                          &vc->arch.arch_vmx.cpu_state))
                msr_content |= 1 << _EFER_LME;

            if (VMX_LONG_GUEST(vc))
                msr_content |= 1 << _EFER_LMA;
            break;
        case MSR_FS_BASE:
            if (!(VMX_LONG_GUEST(vc)))
                /* XXX should it be GP fault */
                domain_crash();
            __vmread(GUEST_FS_BASE, &msr_content);
            break;
        case MSR_GS_BASE:
            if (!(VMX_LONG_GUEST(vc)))
                domain_crash();
            __vmread(GUEST_GS_BASE, &msr_content);
            break;
        case MSR_SHADOW_GS_BASE:
            msr_content = msr->shadow_gs;
            break;

        CASE_READ_MSR(STAR);
        CASE_READ_MSR(LSTAR);
        CASE_READ_MSR(CSTAR);
        CASE_READ_MSR(SYSCALL_MASK);
        default:
            return 0;
    }
    VMX_DBG_LOG(DBG_LEVEL_2, "mode_do_msr_read: msr_content: %lx\n", msr_content);
    regs->eax = msr_content & 0xffffffff;
    regs->edx = msr_content >> 32;
    return 1;
}

static inline int long_mode_do_msr_write(struct cpu_user_regs *regs)
{
    u64     msr_content = regs->eax | ((u64)regs->edx << 32); 
    struct vcpu *vc = current;
    struct msr_state * msr = &vc->arch.arch_vmx.msr_content;
    struct msr_state * host_state = 
		&percpu_msr[smp_processor_id()];

    VMX_DBG_LOG(DBG_LEVEL_1, " mode_do_msr_write msr %lx msr_content %lx\n", 
                regs->ecx, msr_content);

    switch (regs->ecx){
        case MSR_EFER:
            if ((msr_content & EFER_LME) ^
                  test_bit(VMX_CPU_STATE_LME_ENABLED,
                           &vc->arch.arch_vmx.cpu_state)){
                if (test_bit(VMX_CPU_STATE_PG_ENABLED,
                             &vc->arch.arch_vmx.cpu_state) ||
                    !test_bit(VMX_CPU_STATE_PAE_ENABLED,
                        &vc->arch.arch_vmx.cpu_state)){
                     vmx_inject_exception(vc, TRAP_gp_fault, 0);
                }
            }
            if (msr_content & EFER_LME)
                set_bit(VMX_CPU_STATE_LME_ENABLED,
                        &vc->arch.arch_vmx.cpu_state);
            /* No update for LME/LMA since it have no effect */
            msr->msr_items[VMX_INDEX_MSR_EFER] =
                  msr_content;
            if (msr_content & ~(EFER_LME | EFER_LMA)){
                msr->msr_items[VMX_INDEX_MSR_EFER] = msr_content;
                if (!test_bit(VMX_INDEX_MSR_EFER, &msr->flags)){ 
                    rdmsrl(MSR_EFER,
                            host_state->msr_items[VMX_INDEX_MSR_EFER]);
                      set_bit(VMX_INDEX_MSR_EFER, &host_state->flags);
                      set_bit(VMX_INDEX_MSR_EFER, &msr->flags);  
                      wrmsrl(MSR_EFER, msr_content);
                }
            }
            break;

        case MSR_FS_BASE:
        case MSR_GS_BASE:
           if (!(VMX_LONG_GUEST(vc)))
                domain_crash();
           if (!IS_CANO_ADDRESS(msr_content)){
               VMX_DBG_LOG(DBG_LEVEL_1, "Not cano address of msr write\n");
               vmx_inject_exception(vc, TRAP_gp_fault, 0);
           }
           if (regs->ecx == MSR_FS_BASE)
               __vmwrite(GUEST_FS_BASE, msr_content);
           else 
               __vmwrite(GUEST_GS_BASE, msr_content);
           break;

        case MSR_SHADOW_GS_BASE:
           if (!(VMX_LONG_GUEST(vc)))
               domain_crash();
           vc->arch.arch_vmx.msr_content.shadow_gs = msr_content;
           wrmsrl(MSR_SHADOW_GS_BASE, msr_content);
           break;

           CASE_WRITE_MSR(STAR);
           CASE_WRITE_MSR(LSTAR);
           CASE_WRITE_MSR(CSTAR);
           CASE_WRITE_MSR(SYSCALL_MASK);
        default:
            return 0;
    }
    return 1;
}

void
vmx_restore_msrs(struct vcpu *d)
{
    int i = 0;
    struct msr_state *guest_state;
    struct msr_state *host_state;
    unsigned long guest_flags ;

    guest_state = &d->arch.arch_vmx.msr_content;;
    host_state = &percpu_msr[smp_processor_id()];

    wrmsrl(MSR_SHADOW_GS_BASE, guest_state->shadow_gs);
    guest_flags = guest_state->flags;
    if (!guest_flags)
        return;

    while (guest_flags){
        i = find_first_set_bit(guest_flags);

        VMX_DBG_LOG(DBG_LEVEL_2,
          "restore guest's index %d msr %lx with %lx\n",
          i, (unsigned long) msr_data_index[i], (unsigned long) guest_state->msr_items[i]);
        set_bit(i, &host_state->flags);
        wrmsrl(msr_data_index[i], guest_state->msr_items[i]);
        clear_bit(i, &guest_flags);
    }
}

#else  /* __i386__ */
#define  vmx_save_init_msrs()   ((void)0)

static inline int  long_mode_do_msr_read(struct cpu_user_regs *regs){
    return 0;
}
static inline int  long_mode_do_msr_write(struct cpu_user_regs *regs){
    return 0;
}
#endif

extern long evtchn_send(int lport);
extern long do_block(void);
void do_nmi(struct cpu_user_regs *, unsigned long);

static int check_vmx_controls(ctrls, msr)
{   
    u32 vmx_msr_low, vmx_msr_high; 

    rdmsr(msr, vmx_msr_low, vmx_msr_high);
    if (ctrls < vmx_msr_low || ctrls > vmx_msr_high) {
        printk("Insufficient VMX capability 0x%x, "
               "msr=0x%x,low=0x%8x,high=0x%x\n", 
               ctrls, msr, vmx_msr_low, vmx_msr_high);
        return 0;
    }
    return 1;
}

int start_vmx(void)
{
    struct vmcs_struct *vmcs;
    u32 ecx;
    u32 eax, edx;
    u64 phys_vmcs;      /* debugging */

    /*
     * Xen does not fill x86_capability words except 0.
     */
    ecx = cpuid_ecx(1);
    boot_cpu_data.x86_capability[4] = ecx;

    if (!(test_bit(X86_FEATURE_VMXE, &boot_cpu_data.x86_capability)))
        return 0;
 
    rdmsr(IA32_FEATURE_CONTROL_MSR, eax, edx);

    if (eax & IA32_FEATURE_CONTROL_MSR_LOCK) {
        if ((eax & IA32_FEATURE_CONTROL_MSR_ENABLE_VMXON) == 0x0) {
                printk("VMX disabled by Feature Control MSR.\n");
                return 0;
        }
    }
    else {
        wrmsr(IA32_FEATURE_CONTROL_MSR, 
              IA32_FEATURE_CONTROL_MSR_LOCK |
              IA32_FEATURE_CONTROL_MSR_ENABLE_VMXON, 0);
    }

    if (!check_vmx_controls(MONITOR_PIN_BASED_EXEC_CONTROLS, 
            MSR_IA32_VMX_PINBASED_CTLS_MSR))
        return 0;
    if (!check_vmx_controls(MONITOR_CPU_BASED_EXEC_CONTROLS, 
            MSR_IA32_VMX_PROCBASED_CTLS_MSR))
        return 0;
    if (!check_vmx_controls(MONITOR_VM_EXIT_CONTROLS, 
            MSR_IA32_VMX_EXIT_CTLS_MSR))
        return 0;
    if (!check_vmx_controls(MONITOR_VM_ENTRY_CONTROLS, 
            MSR_IA32_VMX_ENTRY_CTLS_MSR))
        return 0;

    set_in_cr4(X86_CR4_VMXE);   /* Enable VMXE */

    if (!(vmcs = alloc_vmcs())) {
        printk("Failed to allocate VMCS\n");    
        return 0;
    }

    phys_vmcs = (u64) virt_to_phys(vmcs);

    if (!(__vmxon(phys_vmcs))) {
        printk("VMXON is done\n");
    }

    vmx_save_init_msrs();

    return 1;
}

void stop_vmx(void)
{
    if (read_cr4() & X86_CR4_VMXE)
        __vmxoff();
}

/*
 * Not all cases receive valid value in the VM-exit instruction length field.
 */
#define __get_instruction_length(len) \
    __vmread(VM_EXIT_INSTRUCTION_LEN, &(len)); \
     if ((len) < 1 || (len) > 15) \
        __vmx_bug(&regs);

static void inline __update_guest_eip(unsigned long inst_len) 
{
    unsigned long current_eip;

    __vmread(GUEST_RIP, &current_eip);
    __vmwrite(GUEST_RIP, current_eip + inst_len);
}


static int vmx_do_page_fault(unsigned long va, struct cpu_user_regs *regs) 
{
    unsigned long eip;
    unsigned long gpa; /* FIXME: PAE */
    int result;

#if VMX_DEBUG
    {
        __vmread(GUEST_RIP, &eip);
        VMX_DBG_LOG(DBG_LEVEL_VMMU, 
                "vmx_do_page_fault = 0x%lx, eip = %lx, error_code = %lx",
                va, eip, (unsigned long)regs->error_code);
    }
#endif

    if (!vmx_paging_enabled(current)){
        handle_mmio(va, va);
        return 1;
    }
    gpa = gva_to_gpa(va);

    /* Use 1:1 page table to identify MMIO address space */
    if ( mmio_space(gpa) ){
        if (gpa >= 0xFEE00000) { /* workaround for local APIC */
            u32 inst_len;
            __vmread(VM_EXIT_INSTRUCTION_LEN, &(inst_len));
            __update_guest_eip(inst_len);
            return 1;
        }
        handle_mmio(va, gpa);
        return 1;
    }

    result = shadow_fault(va, regs);

#if 0
    if ( !result )
    {
        __vmread(GUEST_RIP, &eip);
        printk("vmx pgfault to guest va=%p eip=%p\n", va, eip);
    }
#endif

    return result;
}

static void vmx_do_no_device_fault(void)
{
    unsigned long cr0;
        
    clts();
    setup_fpu(current);
    __vmread(CR0_READ_SHADOW, &cr0);
    if (!(cr0 & X86_CR0_TS)) {
        __vmread(GUEST_CR0, &cr0);
        cr0 &= ~X86_CR0_TS;
        __vmwrite(GUEST_CR0, cr0);
    }
    __vm_clear_bit(EXCEPTION_BITMAP, EXCEPTION_BITMAP_NM);
}


static void vmx_vmexit_do_cpuid(unsigned long input, struct cpu_user_regs *regs) 
{
    unsigned int eax, ebx, ecx, edx;
    unsigned long eip;

    __vmread(GUEST_RIP, &eip);

    VMX_DBG_LOG(DBG_LEVEL_1, 
                "do_cpuid: (eax) %lx, (ebx) %lx, (ecx) %lx, (edx) %lx,"
                " (esi) %lx, (edi) %lx",
                (unsigned long)regs->eax, (unsigned long)regs->ebx,
                (unsigned long)regs->ecx, (unsigned long)regs->edx,
                (unsigned long)regs->esi, (unsigned long)regs->edi);

    cpuid(input, &eax, &ebx, &ecx, &edx);

    if (input == 1) {
#ifdef __i386__
        clear_bit(X86_FEATURE_PSE, &edx);
        clear_bit(X86_FEATURE_PAE, &edx);
        clear_bit(X86_FEATURE_PSE36, &edx);
#endif
    }

    regs->eax = (unsigned long) eax;
    regs->ebx = (unsigned long) ebx;
    regs->ecx = (unsigned long) ecx;
    regs->edx = (unsigned long) edx;

    VMX_DBG_LOG(DBG_LEVEL_1, 
            "vmx_vmexit_do_cpuid: eip: %lx, input: %lx, out:eax=%x, ebx=%x, ecx=%x, edx=%x",
            eip, input, eax, ebx, ecx, edx);

}

#define CASE_GET_REG_P(REG, reg)    \
    case REG_ ## REG: reg_p = (unsigned long *)&(regs->reg); break

static void vmx_dr_access (unsigned long exit_qualification, struct cpu_user_regs *regs)
{
    unsigned int reg;
    unsigned long *reg_p = 0;
    struct vcpu *v = current;
    unsigned long eip;

    __vmread(GUEST_RIP, &eip);

    reg = exit_qualification & DEBUG_REG_ACCESS_NUM;

    VMX_DBG_LOG(DBG_LEVEL_1, 
                "vmx_dr_access : eip=%lx, reg=%d, exit_qualification = %lx",
                eip, reg, exit_qualification);

    switch(exit_qualification & DEBUG_REG_ACCESS_REG) {
        CASE_GET_REG_P(EAX, eax);
        CASE_GET_REG_P(ECX, ecx);
        CASE_GET_REG_P(EDX, edx);
        CASE_GET_REG_P(EBX, ebx);
        CASE_GET_REG_P(EBP, ebp);
        CASE_GET_REG_P(ESI, esi);
        CASE_GET_REG_P(EDI, edi);
    case REG_ESP:
        break;  
    default:
        __vmx_bug(regs);
    }
        
    switch (exit_qualification & DEBUG_REG_ACCESS_TYPE) {
    case TYPE_MOV_TO_DR: 
        /* don't need to check the range */
        if (reg != REG_ESP)
            v->arch.guest_context.debugreg[reg] = *reg_p; 
        else {
            unsigned long value;
            __vmread(GUEST_RSP, &value);
            v->arch.guest_context.debugreg[reg] = value;
        }
        break;
    case TYPE_MOV_FROM_DR:
        if (reg != REG_ESP)
            *reg_p = v->arch.guest_context.debugreg[reg];
        else {
            __vmwrite(GUEST_RSP, v->arch.guest_context.debugreg[reg]);
        }
        break;
    }
}

/*
 * Invalidate the TLB for va. Invalidate the shadow page corresponding
 * the address va.
 */
static void vmx_vmexit_do_invlpg(unsigned long va) 
{
    unsigned long eip;
    struct vcpu *v = current;

    __vmread(GUEST_RIP, &eip);

    VMX_DBG_LOG(DBG_LEVEL_VMMU, "vmx_vmexit_do_invlpg: eip=%lx, va=%lx",
                eip, va);

    /*
     * We do the safest things first, then try to update the shadow
     * copying from guest
     */
    shadow_invlpg(v, va);
}

static int check_for_null_selector(unsigned long eip)
{
    unsigned char inst[MAX_INST_LEN];
    unsigned long sel;
    int i, inst_len;
    int inst_copy_from_guest(unsigned char *, unsigned long, int);

    __vmread(VM_EXIT_INSTRUCTION_LEN, &inst_len);
    memset(inst, 0, MAX_INST_LEN);
    if (inst_copy_from_guest(inst, eip, inst_len) != inst_len) {
        printf("check_for_null_selector: get guest instruction failed\n");
        domain_crash_synchronous();
    }

    for (i = 0; i < inst_len; i++) {
        switch (inst[i]) {
        case 0xf3: /* REPZ */
        case 0xf2: /* REPNZ */
        case 0xf0: /* LOCK */
        case 0x66: /* data32 */
        case 0x67: /* addr32 */
            continue;
        case 0x2e: /* CS */
            __vmread(GUEST_CS_SELECTOR, &sel);
            break;
        case 0x36: /* SS */
            __vmread(GUEST_SS_SELECTOR, &sel);
            break;
        case 0x26: /* ES */
            __vmread(GUEST_ES_SELECTOR, &sel);
            break;
        case 0x64: /* FS */
            __vmread(GUEST_FS_SELECTOR, &sel);
            break;
        case 0x65: /* GS */
            __vmread(GUEST_GS_SELECTOR, &sel);
            break;
        case 0x3e: /* DS */
            /* FALLTHROUGH */
        default:
            /* DS is the default */
            __vmread(GUEST_DS_SELECTOR, &sel);
        }
        return sel == 0 ? 1 : 0;
    }

    return 0;
}

static void vmx_io_instruction(struct cpu_user_regs *regs, 
                   unsigned long exit_qualification, unsigned long inst_len) 
{
    struct vcpu *d = current;
    vcpu_iodata_t *vio;
    ioreq_t *p;
    unsigned long addr;
    unsigned long eip, cs, eflags;
    int vm86;

    __vmread(GUEST_RIP, &eip);
    __vmread(GUEST_CS_SELECTOR, &cs);
    __vmread(GUEST_RFLAGS, &eflags);
    vm86 = eflags & X86_EFLAGS_VM ? 1 : 0;

    VMX_DBG_LOG(DBG_LEVEL_1, 
                "vmx_io_instruction: vm86 %d, eip=%lx:%lx, "
                "exit_qualification = %lx",
                vm86, cs, eip, exit_qualification);

    if (test_bit(6, &exit_qualification))
        addr = (exit_qualification >> 16) & (0xffff);
    else
        addr = regs->edx & 0xffff;

    vio = get_vio(d->domain, d->vcpu_id);
    if (vio == 0) {
        printk("bad shared page: %lx", (unsigned long) vio);
        domain_crash_synchronous(); 
    }
    p = &vio->vp_ioreq;
    p->dir = test_bit(3, &exit_qualification); /* direction */

    p->pdata_valid = 0;
    p->count = 1;
    p->size = (exit_qualification & 7) + 1;

    if (test_bit(4, &exit_qualification)) { /* string instruction */
	unsigned long laddr;

	__vmread(GUEST_LINEAR_ADDRESS, &laddr);
        /*
         * In protected mode, guest linear address is invalid if the
         * selector is null.
         */
        if (!vm86 && check_for_null_selector(eip)) {
            laddr = (p->dir == IOREQ_WRITE) ? regs->esi : regs->edi;
        }
        p->pdata_valid = 1;

        p->u.data = laddr;
        if (vmx_paging_enabled(d))
                p->u.pdata = (void *) gva_to_gpa(p->u.data);
        p->df = (eflags & X86_EFLAGS_DF) ? 1 : 0;

        if (test_bit(5, &exit_qualification)) /* "rep" prefix */
	    p->count = vm86 ? regs->ecx & 0xFFFF : regs->ecx;

        /*
         * Split up string I/O operations that cross page boundaries. Don't
         * advance %eip so that "rep insb" will restart at the next page.
         */
        if ((p->u.data & PAGE_MASK) != 
		((p->u.data + p->count * p->size - 1) & PAGE_MASK)) {
	    VMX_DBG_LOG(DBG_LEVEL_2,
		"String I/O crosses page boundary (cs:eip=0x%lx:0x%lx)\n",
		cs, eip);
            if (p->u.data & (p->size - 1)) {
		printf("Unaligned string I/O operation (cs:eip=0x%lx:0x%lx)\n",
			cs, eip);
                domain_crash_synchronous();     
            }
            p->count = (PAGE_SIZE - (p->u.data & ~PAGE_MASK)) / p->size;
        } else {
            __update_guest_eip(inst_len);
        }
    } else if (p->dir == IOREQ_WRITE) {
        p->u.data = regs->eax;
        __update_guest_eip(inst_len);
    } else
        __update_guest_eip(inst_len);

    p->addr = addr;
    p->port_mm = 0;

    /* Check if the packet needs to be intercepted */
    if (vmx_portio_intercept(p))
	/* no blocking & no evtchn notification */
        return;

    set_bit(ARCH_VMX_IO_WAIT, &d->arch.arch_vmx.flags);
    p->state = STATE_IOREQ_READY;
    evtchn_send(iopacket_port(d->domain));
    vmx_wait_io();
}

enum { COPY_IN = 0, COPY_OUT };

static inline int
vmx_copy(void *buf, unsigned long laddr, int size, int dir)
{
    char *addr;
    unsigned long mfn;

    if ( (size + (laddr & (PAGE_SIZE - 1))) >= PAGE_SIZE )
    {
    	printf("vmx_copy exceeds page boundary\n");
        return 0;
    }

    mfn = phys_to_machine_mapping(laddr >> PAGE_SHIFT);
    addr = (char *)map_domain_page(mfn) + (laddr & ~PAGE_MASK);

    if (dir == COPY_IN)
	    memcpy(buf, addr, size);
    else
	    memcpy(addr, buf, size);

    unmap_domain_page(addr);
    return 1;
}

int
vmx_world_save(struct vcpu *d, struct vmx_assist_context *c)
{
    unsigned long inst_len;
    int error = 0;

    error |= __vmread(VM_EXIT_INSTRUCTION_LEN, &inst_len);
    error |= __vmread(GUEST_RIP, &c->eip);
    c->eip += inst_len; /* skip transition instruction */
    error |= __vmread(GUEST_RSP, &c->esp);
    error |= __vmread(GUEST_RFLAGS, &c->eflags);

    error |= __vmread(CR0_READ_SHADOW, &c->cr0);
    c->cr3 = d->arch.arch_vmx.cpu_cr3;
    error |= __vmread(CR4_READ_SHADOW, &c->cr4);

    error |= __vmread(GUEST_IDTR_LIMIT, &c->idtr_limit);
    error |= __vmread(GUEST_IDTR_BASE, &c->idtr_base);

    error |= __vmread(GUEST_GDTR_LIMIT, &c->gdtr_limit);
    error |= __vmread(GUEST_GDTR_BASE, &c->gdtr_base);

    error |= __vmread(GUEST_CS_SELECTOR, &c->cs_sel);
    error |= __vmread(GUEST_CS_LIMIT, &c->cs_limit);
    error |= __vmread(GUEST_CS_BASE, &c->cs_base);
    error |= __vmread(GUEST_CS_AR_BYTES, &c->cs_arbytes.bytes);

    error |= __vmread(GUEST_DS_SELECTOR, &c->ds_sel);
    error |= __vmread(GUEST_DS_LIMIT, &c->ds_limit);
    error |= __vmread(GUEST_DS_BASE, &c->ds_base);
    error |= __vmread(GUEST_DS_AR_BYTES, &c->ds_arbytes.bytes);

    error |= __vmread(GUEST_ES_SELECTOR, &c->es_sel);
    error |= __vmread(GUEST_ES_LIMIT, &c->es_limit);
    error |= __vmread(GUEST_ES_BASE, &c->es_base);
    error |= __vmread(GUEST_ES_AR_BYTES, &c->es_arbytes.bytes);

    error |= __vmread(GUEST_SS_SELECTOR, &c->ss_sel);
    error |= __vmread(GUEST_SS_LIMIT, &c->ss_limit);
    error |= __vmread(GUEST_SS_BASE, &c->ss_base);
    error |= __vmread(GUEST_SS_AR_BYTES, &c->ss_arbytes.bytes);

    error |= __vmread(GUEST_FS_SELECTOR, &c->fs_sel);
    error |= __vmread(GUEST_FS_LIMIT, &c->fs_limit);
    error |= __vmread(GUEST_FS_BASE, &c->fs_base);
    error |= __vmread(GUEST_FS_AR_BYTES, &c->fs_arbytes.bytes);

    error |= __vmread(GUEST_GS_SELECTOR, &c->gs_sel);
    error |= __vmread(GUEST_GS_LIMIT, &c->gs_limit);
    error |= __vmread(GUEST_GS_BASE, &c->gs_base);
    error |= __vmread(GUEST_GS_AR_BYTES, &c->gs_arbytes.bytes);

    error |= __vmread(GUEST_TR_SELECTOR, &c->tr_sel);
    error |= __vmread(GUEST_TR_LIMIT, &c->tr_limit);
    error |= __vmread(GUEST_TR_BASE, &c->tr_base);
    error |= __vmread(GUEST_TR_AR_BYTES, &c->tr_arbytes.bytes);

    error |= __vmread(GUEST_LDTR_SELECTOR, &c->ldtr_sel);
    error |= __vmread(GUEST_LDTR_LIMIT, &c->ldtr_limit);
    error |= __vmread(GUEST_LDTR_BASE, &c->ldtr_base);
    error |= __vmread(GUEST_LDTR_AR_BYTES, &c->ldtr_arbytes.bytes);

    return !error;
}

int
vmx_world_restore(struct vcpu *d, struct vmx_assist_context *c)
{
    unsigned long mfn, old_cr4;
    int error = 0;

    error |= __vmwrite(GUEST_RIP, c->eip);
    error |= __vmwrite(GUEST_RSP, c->esp);
    error |= __vmwrite(GUEST_RFLAGS, c->eflags);

    error |= __vmwrite(CR0_READ_SHADOW, c->cr0);

    if (!vmx_paging_enabled(d)) {
	VMX_DBG_LOG(DBG_LEVEL_VMMU, "switching to vmxassist. use phys table");
	__vmwrite(GUEST_CR3, pagetable_get_paddr(d->domain->arch.phys_table));
        goto skip_cr3;
    }

    if (c->cr3 == d->arch.arch_vmx.cpu_cr3) {
	/* 
	 * This is simple TLB flush, implying the guest has 
	 * removed some translation or changed page attributes.
	 * We simply invalidate the shadow.
	 */
	mfn = phys_to_machine_mapping(c->cr3 >> PAGE_SHIFT);
	if (mfn != pagetable_get_pfn(d->arch.guest_table)) {
	    printk("Invalid CR3 value=%x", c->cr3);
	    domain_crash_synchronous();
	    return 0;
	}
	shadow_sync_all(d->domain);
    } else {
	/*
	 * If different, make a shadow. Check if the PDBR is valid
	 * first.
	 */
	VMX_DBG_LOG(DBG_LEVEL_VMMU, "CR3 c->cr3 = %x", c->cr3);
	if ((c->cr3 >> PAGE_SHIFT) > d->domain->max_pages) {
	    printk("Invalid CR3 value=%x", c->cr3);
	    domain_crash_synchronous(); 
	    return 0;
	}
	mfn = phys_to_machine_mapping(c->cr3 >> PAGE_SHIFT);
	d->arch.guest_table = mk_pagetable(mfn << PAGE_SHIFT);
	update_pagetables(d);
	/* 
	 * arch.shadow_table should now hold the next CR3 for shadow
	 */
	d->arch.arch_vmx.cpu_cr3 = c->cr3;
	VMX_DBG_LOG(DBG_LEVEL_VMMU, "Update CR3 value = %x", c->cr3);
	__vmwrite(GUEST_CR3, pagetable_get_paddr(d->arch.shadow_table));
    }

skip_cr3:

    error |= __vmread(CR4_READ_SHADOW, &old_cr4);
    error |= __vmwrite(GUEST_CR4, (c->cr4 | VMX_CR4_HOST_MASK));
    error |= __vmwrite(CR4_READ_SHADOW, c->cr4);

    error |= __vmwrite(GUEST_IDTR_LIMIT, c->idtr_limit);
    error |= __vmwrite(GUEST_IDTR_BASE, c->idtr_base);

    error |= __vmwrite(GUEST_GDTR_LIMIT, c->gdtr_limit);
    error |= __vmwrite(GUEST_GDTR_BASE, c->gdtr_base);

    error |= __vmwrite(GUEST_CS_SELECTOR, c->cs_sel);
    error |= __vmwrite(GUEST_CS_LIMIT, c->cs_limit);
    error |= __vmwrite(GUEST_CS_BASE, c->cs_base);
    error |= __vmwrite(GUEST_CS_AR_BYTES, c->cs_arbytes.bytes);

    error |= __vmwrite(GUEST_DS_SELECTOR, c->ds_sel);
    error |= __vmwrite(GUEST_DS_LIMIT, c->ds_limit);
    error |= __vmwrite(GUEST_DS_BASE, c->ds_base);
    error |= __vmwrite(GUEST_DS_AR_BYTES, c->ds_arbytes.bytes);

    error |= __vmwrite(GUEST_ES_SELECTOR, c->es_sel);
    error |= __vmwrite(GUEST_ES_LIMIT, c->es_limit);
    error |= __vmwrite(GUEST_ES_BASE, c->es_base);
    error |= __vmwrite(GUEST_ES_AR_BYTES, c->es_arbytes.bytes);

    error |= __vmwrite(GUEST_SS_SELECTOR, c->ss_sel);
    error |= __vmwrite(GUEST_SS_LIMIT, c->ss_limit);
    error |= __vmwrite(GUEST_SS_BASE, c->ss_base);
    error |= __vmwrite(GUEST_SS_AR_BYTES, c->ss_arbytes.bytes);

    error |= __vmwrite(GUEST_FS_SELECTOR, c->fs_sel);
    error |= __vmwrite(GUEST_FS_LIMIT, c->fs_limit);
    error |= __vmwrite(GUEST_FS_BASE, c->fs_base);
    error |= __vmwrite(GUEST_FS_AR_BYTES, c->fs_arbytes.bytes);

    error |= __vmwrite(GUEST_GS_SELECTOR, c->gs_sel);
    error |= __vmwrite(GUEST_GS_LIMIT, c->gs_limit);
    error |= __vmwrite(GUEST_GS_BASE, c->gs_base);
    error |= __vmwrite(GUEST_GS_AR_BYTES, c->gs_arbytes.bytes);

    error |= __vmwrite(GUEST_TR_SELECTOR, c->tr_sel);
    error |= __vmwrite(GUEST_TR_LIMIT, c->tr_limit);
    error |= __vmwrite(GUEST_TR_BASE, c->tr_base);
    error |= __vmwrite(GUEST_TR_AR_BYTES, c->tr_arbytes.bytes);

    error |= __vmwrite(GUEST_LDTR_SELECTOR, c->ldtr_sel);
    error |= __vmwrite(GUEST_LDTR_LIMIT, c->ldtr_limit);
    error |= __vmwrite(GUEST_LDTR_BASE, c->ldtr_base);
    error |= __vmwrite(GUEST_LDTR_AR_BYTES, c->ldtr_arbytes.bytes);

    return !error;
}

enum { VMX_ASSIST_INVOKE = 0, VMX_ASSIST_RESTORE };

int
vmx_assist(struct vcpu *d, int mode)
{
    struct vmx_assist_context c;
    u32 magic;
    u32 cp;

    /* make sure vmxassist exists (this is not an error) */
    if (!vmx_copy(&magic, VMXASSIST_MAGIC_OFFSET, sizeof(magic), COPY_IN))
    	return 0;
    if (magic != VMXASSIST_MAGIC)
    	return 0;

    switch (mode) {
    /*
     * Transfer control to vmxassist.
     * Store the current context in VMXASSIST_OLD_CONTEXT and load
     * the new VMXASSIST_NEW_CONTEXT context. This context was created
     * by vmxassist and will transfer control to it.
     */
    case VMX_ASSIST_INVOKE:
	/* save the old context */
	if (!vmx_copy(&cp, VMXASSIST_OLD_CONTEXT, sizeof(cp), COPY_IN))
    	    goto error;
	if (cp != 0) {
    	    if (!vmx_world_save(d, &c))
		goto error;
	    if (!vmx_copy(&c, cp, sizeof(c), COPY_OUT))
		goto error;
	}

	/* restore the new context, this should activate vmxassist */
	if (!vmx_copy(&cp, VMXASSIST_NEW_CONTEXT, sizeof(cp), COPY_IN))
	    goto error;
	if (cp != 0) {
            if (!vmx_copy(&c, cp, sizeof(c), COPY_IN))
		goto error;
    	    if (!vmx_world_restore(d, &c))
		goto error;
    	    return 1;
	}
	break;

    /*
     * Restore the VMXASSIST_OLD_CONTEXT that was saved by VMX_ASSIST_INVOKE
     * above.
     */
    case VMX_ASSIST_RESTORE:
	/* save the old context */
	if (!vmx_copy(&cp, VMXASSIST_OLD_CONTEXT, sizeof(cp), COPY_IN))
    	    goto error;
	if (cp != 0) {
            if (!vmx_copy(&c, cp, sizeof(c), COPY_IN))
		goto error;
    	    if (!vmx_world_restore(d, &c))
		goto error;
	    return 1;
	}
	break;
    }

error:
    printf("Failed to transfer to vmxassist\n");
    domain_crash_synchronous(); 
    return 0;
}

static int vmx_set_cr0(unsigned long value)
{
    struct vcpu *d = current;
    unsigned long mfn;
    unsigned long eip;
    int paging_enabled;
    unsigned long vm_entry_value;
    /* 
     * CR0: We don't want to lose PE and PG.
     */
    paging_enabled = vmx_paging_enabled(d);
    __vmwrite(GUEST_CR0, (value | X86_CR0_PE | X86_CR0_PG));
    __vmwrite(CR0_READ_SHADOW, value);

    VMX_DBG_LOG(DBG_LEVEL_VMMU, "Update CR0 value = %lx\n", value);

    if ((value & X86_CR0_PE) && (value & X86_CR0_PG) && !paging_enabled) {
        /*
         * The guest CR3 must be pointing to the guest physical.
         */
        if ( !VALID_MFN(mfn = phys_to_machine_mapping(
                            d->arch.arch_vmx.cpu_cr3 >> PAGE_SHIFT)) ||
             !get_page(pfn_to_page(mfn), d->domain) )
        {
            printk("Invalid CR3 value = %lx", d->arch.arch_vmx.cpu_cr3);
            domain_crash_synchronous(); /* need to take a clean path */
        }

#if defined(__x86_64__)
        if (test_bit(VMX_CPU_STATE_LME_ENABLED,
              &d->arch.arch_vmx.cpu_state) &&
          !test_bit(VMX_CPU_STATE_PAE_ENABLED,
              &d->arch.arch_vmx.cpu_state)){
            VMX_DBG_LOG(DBG_LEVEL_1, "Enable paging before PAE enable\n");
            vmx_inject_exception(d, TRAP_gp_fault, 0);
        }
        if (test_bit(VMX_CPU_STATE_LME_ENABLED,
              &d->arch.arch_vmx.cpu_state)){
            /* Here the PAE is should to be opened */
            VMX_DBG_LOG(DBG_LEVEL_1, "Enable the Long mode\n");
            set_bit(VMX_CPU_STATE_LMA_ENABLED,
              &d->arch.arch_vmx.cpu_state);
            __vmread(VM_ENTRY_CONTROLS, &vm_entry_value);
            vm_entry_value |= VM_ENTRY_CONTROLS_IA32E_MODE;
            __vmwrite(VM_ENTRY_CONTROLS, vm_entry_value);

#if CONFIG_PAGING_LEVELS >= 4 
            if(!shadow_set_guest_paging_levels(d->domain, 4)) {
                printk("Unsupported guest paging levels\n");
                domain_crash_synchronous(); /* need to take a clean path */
            }
#endif
        }

	unsigned long crn;
        /* update CR4's PAE if needed */
        __vmread(GUEST_CR4, &crn);
        if ( (!(crn & X86_CR4_PAE)) &&
          test_bit(VMX_CPU_STATE_PAE_ENABLED,
              &d->arch.arch_vmx.cpu_state)){
            VMX_DBG_LOG(DBG_LEVEL_1, "enable PAE on cr4\n");
            __vmwrite(GUEST_CR4, crn | X86_CR4_PAE);
        }
#elif defined( __i386__)
       	unsigned long old_base_mfn;
        old_base_mfn = pagetable_get_pfn(d->arch.guest_table);
        if (old_base_mfn)
            put_page(pfn_to_page(old_base_mfn));
#endif
        /*
         * Now arch.guest_table points to machine physical.
         */
        d->arch.guest_table = mk_pagetable(mfn << PAGE_SHIFT);
        update_pagetables(d);

        VMX_DBG_LOG(DBG_LEVEL_VMMU, "New arch.guest_table = %lx", 
                (unsigned long) (mfn << PAGE_SHIFT));

        __vmwrite(GUEST_CR3, pagetable_get_paddr(d->arch.shadow_table));
        /* 
         * arch->shadow_table should hold the next CR3 for shadow
         */
        VMX_DBG_LOG(DBG_LEVEL_VMMU, "Update CR3 value = %lx, mfn = %lx", 
                d->arch.arch_vmx.cpu_cr3, mfn);
    }

    /*
     * VMX does not implement real-mode virtualization. We emulate
     * real-mode by performing a world switch to VMXAssist whenever
     * a partition disables the CR0.PE bit.
     */
    if ((value & X86_CR0_PE) == 0) {
        if ( value & X86_CR0_PG ) {
            /* inject GP here */
            vmx_inject_exception(d, TRAP_gp_fault, 0);
            return 0;
        } else {
            /* 
             * Disable paging here.
             * Same to PE == 1 && PG == 0
             */
            if (test_bit(VMX_CPU_STATE_LMA_ENABLED,
                         &d->arch.arch_vmx.cpu_state)){
                clear_bit(VMX_CPU_STATE_LMA_ENABLED,
                          &d->arch.arch_vmx.cpu_state);
                __vmread(VM_ENTRY_CONTROLS, &vm_entry_value);
                vm_entry_value &= ~VM_ENTRY_CONTROLS_IA32E_MODE;
                __vmwrite(VM_ENTRY_CONTROLS, vm_entry_value);
            }
        }
	__vmread(GUEST_RIP, &eip);
	VMX_DBG_LOG(DBG_LEVEL_1,
	    "Disabling CR0.PE at %%eip 0x%lx\n", eip);
	if (vmx_assist(d, VMX_ASSIST_INVOKE)) {
	    set_bit(VMX_CPU_STATE_ASSIST_ENABLED, &d->arch.arch_vmx.cpu_state);
	    __vmread(GUEST_RIP, &eip);
	    VMX_DBG_LOG(DBG_LEVEL_1,
		"Transfering control to vmxassist %%eip 0x%lx\n", eip);
	    return 0; /* do not update eip! */
	}
    } else if (test_bit(VMX_CPU_STATE_ASSIST_ENABLED,
					&d->arch.arch_vmx.cpu_state)) {
	__vmread(GUEST_RIP, &eip);
	VMX_DBG_LOG(DBG_LEVEL_1,
	    "Enabling CR0.PE at %%eip 0x%lx\n", eip);
	if (vmx_assist(d, VMX_ASSIST_RESTORE)) {
	    clear_bit(VMX_CPU_STATE_ASSIST_ENABLED,
					&d->arch.arch_vmx.cpu_state);
	    __vmread(GUEST_RIP, &eip);
	    VMX_DBG_LOG(DBG_LEVEL_1,
		"Restoring to %%eip 0x%lx\n", eip);
	    return 0; /* do not update eip! */
	}
    }

    return 1;
}

#define CASE_GET_REG(REG, reg)  \
    case REG_ ## REG: value = regs->reg; break

#define CASE_EXTEND_SET_REG \
      CASE_EXTEND_REG(S)
#define CASE_EXTEND_GET_REG \
      CASE_EXTEND_REG(G)

#ifdef __i386__
#define CASE_EXTEND_REG(T)
#else
#define CASE_EXTEND_REG(T)    \
    CASE_ ## T ## ET_REG(R8, r8); \
    CASE_ ## T ## ET_REG(R9, r9); \
    CASE_ ## T ## ET_REG(R10, r10); \
    CASE_ ## T ## ET_REG(R11, r11); \
    CASE_ ## T ## ET_REG(R12, r12); \
    CASE_ ## T ## ET_REG(R13, r13); \
    CASE_ ## T ## ET_REG(R14, r14); \
    CASE_ ## T ## ET_REG(R15, r15);
#endif


/*
 * Write to control registers
 */
static int mov_to_cr(int gp, int cr, struct cpu_user_regs *regs)
{
    unsigned long value;
    unsigned long old_cr;
    struct vcpu *d = current;

    switch (gp) {
        CASE_GET_REG(EAX, eax);
        CASE_GET_REG(ECX, ecx);
        CASE_GET_REG(EDX, edx);
        CASE_GET_REG(EBX, ebx);
        CASE_GET_REG(EBP, ebp);
        CASE_GET_REG(ESI, esi);
        CASE_GET_REG(EDI, edi);
        CASE_EXTEND_GET_REG
    case REG_ESP:
        __vmread(GUEST_RSP, &value);
        break;
    default:
        printk("invalid gp: %d\n", gp);
        __vmx_bug(regs);
    }
    
    VMX_DBG_LOG(DBG_LEVEL_1, "mov_to_cr: CR%d, value = %lx,", cr, value);
    VMX_DBG_LOG(DBG_LEVEL_1, "current = %lx,", (unsigned long) current);

    switch(cr) {
    case 0: 
    {
	return vmx_set_cr0(value);
    }
    case 3: 
    {
        unsigned long old_base_mfn, mfn;

        /*
         * If paging is not enabled yet, simply copy the value to CR3.
         */
        if (!vmx_paging_enabled(d)) {
            d->arch.arch_vmx.cpu_cr3 = value;
            break;
        }
        
        /*
         * We make a new one if the shadow does not exist.
         */
        if (value == d->arch.arch_vmx.cpu_cr3) {
            /* 
             * This is simple TLB flush, implying the guest has 
             * removed some translation or changed page attributes.
             * We simply invalidate the shadow.
             */
            mfn = phys_to_machine_mapping(value >> PAGE_SHIFT);
            if (mfn != pagetable_get_pfn(d->arch.guest_table))
                __vmx_bug(regs);
            shadow_sync_all(d->domain);
        } else {
            /*
             * If different, make a shadow. Check if the PDBR is valid
             * first.
             */
            VMX_DBG_LOG(DBG_LEVEL_VMMU, "CR3 value = %lx", value);
            if ( ((value >> PAGE_SHIFT) > d->domain->max_pages ) ||
                 !VALID_MFN(mfn = phys_to_machine_mapping(value >> PAGE_SHIFT)) ||
                 !get_page(pfn_to_page(mfn), d->domain) )
            {
                printk("Invalid CR3 value=%lx", value);
                domain_crash_synchronous(); /* need to take a clean path */
            }
            old_base_mfn = pagetable_get_pfn(d->arch.guest_table);
            d->arch.guest_table = mk_pagetable(mfn << PAGE_SHIFT);
            if (old_base_mfn)
                put_page(pfn_to_page(old_base_mfn));
            update_pagetables(d);
            /* 
             * arch.shadow_table should now hold the next CR3 for shadow
             */
            d->arch.arch_vmx.cpu_cr3 = value;
            VMX_DBG_LOG(DBG_LEVEL_VMMU, "Update CR3 value = %lx",
                    value);
            __vmwrite(GUEST_CR3, pagetable_get_paddr(d->arch.shadow_table));
        }
        break;
    }
    case 4:         
    {
        /* CR4 */
        unsigned long old_guest_cr;

        __vmread(GUEST_CR4, &old_guest_cr);
        if (value & X86_CR4_PAE){
            set_bit(VMX_CPU_STATE_PAE_ENABLED, &d->arch.arch_vmx.cpu_state);
        } else {
            if (test_bit(VMX_CPU_STATE_LMA_ENABLED,
                         &d->arch.arch_vmx.cpu_state)){
                vmx_inject_exception(d, TRAP_gp_fault, 0);
            }
            clear_bit(VMX_CPU_STATE_PAE_ENABLED, &d->arch.arch_vmx.cpu_state);
        }

        __vmread(CR4_READ_SHADOW, &old_cr);

        __vmwrite(GUEST_CR4, value| VMX_CR4_HOST_MASK);
        __vmwrite(CR4_READ_SHADOW, value);

        /*
         * Writing to CR4 to modify the PSE, PGE, or PAE flag invalidates
         * all TLB entries except global entries.
         */
        if ((old_cr ^ value) & (X86_CR4_PSE | X86_CR4_PGE | X86_CR4_PAE)) {
            shadow_sync_all(d->domain);
        }
        break;
    }
    default:
        printk("invalid cr: %d\n", gp);
        __vmx_bug(regs);
    }

    return 1;
}

#define CASE_SET_REG(REG, reg)      \
    case REG_ ## REG:       \
    regs->reg = value;      \
    break

/*
 * Read from control registers. CR0 and CR4 are read from the shadow.
 */
static void mov_from_cr(int cr, int gp, struct cpu_user_regs *regs)
{
    unsigned long value;
    struct vcpu *d = current;

    if (cr != 3)
        __vmx_bug(regs);

    value = (unsigned long) d->arch.arch_vmx.cpu_cr3;

    switch (gp) {
        CASE_SET_REG(EAX, eax);
        CASE_SET_REG(ECX, ecx);
        CASE_SET_REG(EDX, edx);
        CASE_SET_REG(EBX, ebx);
        CASE_SET_REG(EBP, ebp);
        CASE_SET_REG(ESI, esi);
        CASE_SET_REG(EDI, edi);
        CASE_EXTEND_SET_REG
    case REG_ESP:
        __vmwrite(GUEST_RSP, value);
        regs->esp = value;
        break;
    default:
        printk("invalid gp: %d\n", gp);
        __vmx_bug(regs);
    }

    VMX_DBG_LOG(DBG_LEVEL_VMMU, "mov_from_cr: CR%d, value = %lx,", cr, value);
}

static int vmx_cr_access(unsigned long exit_qualification, struct cpu_user_regs *regs)
{
    unsigned int gp, cr;
    unsigned long value;

    switch (exit_qualification & CONTROL_REG_ACCESS_TYPE) {
    case TYPE_MOV_TO_CR:
        gp = exit_qualification & CONTROL_REG_ACCESS_REG;
        cr = exit_qualification & CONTROL_REG_ACCESS_NUM;
        return mov_to_cr(gp, cr, regs);
    case TYPE_MOV_FROM_CR:
        gp = exit_qualification & CONTROL_REG_ACCESS_REG;
        cr = exit_qualification & CONTROL_REG_ACCESS_NUM;
        mov_from_cr(cr, gp, regs);
        break;
    case TYPE_CLTS:
        clts();
        setup_fpu(current);

        __vmread(GUEST_CR0, &value);
        value &= ~X86_CR0_TS; /* clear TS */
        __vmwrite(GUEST_CR0, value);

        __vmread(CR0_READ_SHADOW, &value);
        value &= ~X86_CR0_TS; /* clear TS */
        __vmwrite(CR0_READ_SHADOW, value);
        break;
    case TYPE_LMSW:
        __vmread(CR0_READ_SHADOW, &value);
	value = (value & ~0xF) |
		(((exit_qualification & LMSW_SOURCE_DATA) >> 16) & 0xF);
	return vmx_set_cr0(value);
        break;
    default:
        __vmx_bug(regs);
        break;
    }
    return 1;
}

static inline void vmx_do_msr_read(struct cpu_user_regs *regs)
{
    VMX_DBG_LOG(DBG_LEVEL_1, "vmx_do_msr_read: ecx=%lx, eax=%lx, edx=%lx",
                (unsigned long)regs->ecx, (unsigned long)regs->eax, 
                (unsigned long)regs->edx);
    switch (regs->ecx) {
        case MSR_IA32_SYSENTER_CS:
            __vmread(GUEST_SYSENTER_CS, &regs->eax);
            regs->edx = 0;
            break;
        case MSR_IA32_SYSENTER_ESP:	
             __vmread(GUEST_SYSENTER_ESP, &regs->eax);
             regs->edx = 0;
            break;
        case MSR_IA32_SYSENTER_EIP:		
            __vmread(GUEST_SYSENTER_EIP, &regs->eax);
            regs->edx = 0;
            break;
        default:
            if(long_mode_do_msr_read(regs))
                return;
            rdmsr_user(regs->ecx, regs->eax, regs->edx);
            break;
    }

    VMX_DBG_LOG(DBG_LEVEL_1, "vmx_do_msr_read returns: "
                "ecx=%lx, eax=%lx, edx=%lx",
                (unsigned long)regs->ecx, (unsigned long)regs->eax,
                (unsigned long)regs->edx);
}

static inline void vmx_do_msr_write(struct cpu_user_regs *regs)
{
    VMX_DBG_LOG(DBG_LEVEL_1, "vmx_do_msr_write: ecx=%lx, eax=%lx, edx=%lx",
                (unsigned long)regs->ecx, (unsigned long)regs->eax, 
                (unsigned long)regs->edx);
    switch (regs->ecx) {
        case MSR_IA32_SYSENTER_CS:
            __vmwrite(GUEST_SYSENTER_CS, regs->eax);
            break;
        case MSR_IA32_SYSENTER_ESP:	
             __vmwrite(GUEST_SYSENTER_ESP, regs->eax);
            break;
        case MSR_IA32_SYSENTER_EIP:		
            __vmwrite(GUEST_SYSENTER_EIP, regs->eax);
            break;
        default:
            long_mode_do_msr_write(regs);
            break;
    }

    VMX_DBG_LOG(DBG_LEVEL_1, "vmx_do_msr_write returns: "
                "ecx=%lx, eax=%lx, edx=%lx",
                (unsigned long)regs->ecx, (unsigned long)regs->eax,
                (unsigned long)regs->edx);
}

/*
 * Need to use this exit to reschedule
 */
static inline void vmx_vmexit_do_hlt(void)
{
#if VMX_DEBUG
    unsigned long eip;
    __vmread(GUEST_RIP, &eip);
#endif
    VMX_DBG_LOG(DBG_LEVEL_1, "vmx_vmexit_do_hlt:eip=%lx", eip);
    raise_softirq(SCHEDULE_SOFTIRQ);
}

static inline void vmx_vmexit_do_extint(struct cpu_user_regs *regs)
{
    unsigned int vector;
    int error;

    asmlinkage void do_IRQ(struct cpu_user_regs *);
    void smp_apic_timer_interrupt(struct cpu_user_regs *);
    void timer_interrupt(int, void *, struct cpu_user_regs *);
    void smp_event_check_interrupt(void);
    void smp_invalidate_interrupt(void);
    void smp_call_function_interrupt(void);
    void smp_spurious_interrupt(struct cpu_user_regs *regs);
    void smp_error_interrupt(struct cpu_user_regs *regs);

    if ((error = __vmread(VM_EXIT_INTR_INFO, &vector))
        && !(vector & INTR_INFO_VALID_MASK))
        __vmx_bug(regs);

    vector &= 0xff;
    local_irq_disable();

    switch(vector) {
        case LOCAL_TIMER_VECTOR:
            smp_apic_timer_interrupt(regs);
            break;
        case EVENT_CHECK_VECTOR:
            smp_event_check_interrupt();
            break;
        case INVALIDATE_TLB_VECTOR:
            smp_invalidate_interrupt();
            break;
        case CALL_FUNCTION_VECTOR:
            smp_call_function_interrupt();
            break;
        case SPURIOUS_APIC_VECTOR:
            smp_spurious_interrupt(regs);
            break;
        case ERROR_APIC_VECTOR:
            smp_error_interrupt(regs);
            break;
        default:
            regs->entry_vector = vector;
            do_IRQ(regs);
            break;
    }
}

static inline void vmx_vmexit_do_mwait(void)
{
#if VMX_DEBUG
    unsigned long eip;
    __vmread(GUEST_RIP, &eip);
#endif
    VMX_DBG_LOG(DBG_LEVEL_1, "vmx_vmexit_do_mwait:eip=%lx", eip);
    raise_softirq(SCHEDULE_SOFTIRQ);
}

#define BUF_SIZ     256
#define MAX_LINE    80
char print_buf[BUF_SIZ];
static int index;

static void vmx_print_line(const char c, struct vcpu *d) 
{

    if (index == MAX_LINE || c == '\n') {
        if (index == MAX_LINE) {
            print_buf[index++] = c;
        }
        print_buf[index] = '\0';
        printk("(GUEST: %u) %s\n", d->domain->domain_id, (char *) &print_buf);
        index = 0;
    }
    else
        print_buf[index++] = c;
}

void save_vmx_cpu_user_regs(struct cpu_user_regs *ctxt)
{
    __vmread(GUEST_SS_SELECTOR, &ctxt->ss);
    __vmread(GUEST_RSP, &ctxt->esp);
    __vmread(GUEST_RFLAGS, &ctxt->eflags);
    __vmread(GUEST_CS_SELECTOR, &ctxt->cs);
    __vmread(GUEST_RIP, &ctxt->eip);

    __vmread(GUEST_GS_SELECTOR, &ctxt->gs);
    __vmread(GUEST_FS_SELECTOR, &ctxt->fs);
    __vmread(GUEST_ES_SELECTOR, &ctxt->es);
    __vmread(GUEST_DS_SELECTOR, &ctxt->ds);
}

#ifdef XEN_DEBUGGER
void save_cpu_user_regs(struct cpu_user_regs *regs)
{
    __vmread(GUEST_SS_SELECTOR, &regs->xss);
    __vmread(GUEST_RSP, &regs->esp);
    __vmread(GUEST_RFLAGS, &regs->eflags);
    __vmread(GUEST_CS_SELECTOR, &regs->xcs);
    __vmread(GUEST_RIP, &regs->eip);

    __vmread(GUEST_GS_SELECTOR, &regs->xgs);
    __vmread(GUEST_FS_SELECTOR, &regs->xfs);
    __vmread(GUEST_ES_SELECTOR, &regs->xes);
    __vmread(GUEST_DS_SELECTOR, &regs->xds);
}

void restore_cpu_user_regs(struct cpu_user_regs *regs)
{
    __vmwrite(GUEST_SS_SELECTOR, regs->xss);
    __vmwrite(GUEST_RSP, regs->esp);
    __vmwrite(GUEST_RFLAGS, regs->eflags);
    __vmwrite(GUEST_CS_SELECTOR, regs->xcs);
    __vmwrite(GUEST_RIP, regs->eip);

    __vmwrite(GUEST_GS_SELECTOR, regs->xgs);
    __vmwrite(GUEST_FS_SELECTOR, regs->xfs);
    __vmwrite(GUEST_ES_SELECTOR, regs->xes);
    __vmwrite(GUEST_DS_SELECTOR, regs->xds);
}
#endif

asmlinkage void vmx_vmexit_handler(struct cpu_user_regs regs)
{
    unsigned int exit_reason, idtv_info_field;
    unsigned long exit_qualification, eip, inst_len = 0;
    struct vcpu *v = current;
    int error;

    if ((error = __vmread(VM_EXIT_REASON, &exit_reason)))
        __vmx_bug(&regs);
    
    perfc_incra(vmexits, exit_reason);

    __vmread(IDT_VECTORING_INFO_FIELD, &idtv_info_field);
    if (idtv_info_field & INTR_INFO_VALID_MASK) {
	if ((idtv_info_field & 0x0700) != 0x400) { /* exclude soft ints */
            __vmwrite(VM_ENTRY_INTR_INFO_FIELD, idtv_info_field);

	    if (idtv_info_field & 0x800) { /* valid error code */
		unsigned long error_code;
		__vmread(VM_EXIT_INTR_ERROR_CODE, &error_code);
		__vmwrite(VM_ENTRY_EXCEPTION_ERROR_CODE, error_code);
	    } 
	}
        VMX_DBG_LOG(DBG_LEVEL_1, "idtv_info_field=%x", idtv_info_field);
    }

    /* don't bother H/W interrutps */
    if (exit_reason != EXIT_REASON_EXTERNAL_INTERRUPT &&
        exit_reason != EXIT_REASON_VMCALL &&
        exit_reason != EXIT_REASON_IO_INSTRUCTION)
        VMX_DBG_LOG(DBG_LEVEL_0, "exit reason = %x", exit_reason);

    if (exit_reason & VMX_EXIT_REASONS_FAILED_VMENTRY) {
        printk("Failed vm entry\n");
        domain_crash_synchronous();         
        return;
    }

    __vmread(GUEST_RIP, &eip);
    TRACE_3D(TRC_VMX_VMEXIT, v->domain->domain_id, eip, exit_reason);

    switch (exit_reason) {
    case EXIT_REASON_EXCEPTION_NMI:
    {
        /*
         * We don't set the software-interrupt exiting (INT n). 
         * (1) We can get an exception (e.g. #PG) in the guest, or
         * (2) NMI
         */
        int error;
        unsigned int vector;
        unsigned long va;

        if ((error = __vmread(VM_EXIT_INTR_INFO, &vector))
            || !(vector & INTR_INFO_VALID_MASK))
            __vmx_bug(&regs);
        vector &= 0xff;

        perfc_incra(cause_vector, vector);

        TRACE_3D(TRC_VMX_VECTOR, v->domain->domain_id, eip, vector);
        switch (vector) {
#ifdef XEN_DEBUGGER
        case TRAP_debug:
        {
            save_cpu_user_regs(&regs);
            pdb_handle_exception(1, &regs, 1);
            restore_cpu_user_regs(&regs);
            break;
        }
        case TRAP_int3:
        {
            save_cpu_user_regs(&regs);
            pdb_handle_exception(3, &regs, 1);
            restore_cpu_user_regs(&regs);
            break;
        }
#else
        case TRAP_debug:
        {
            void store_cpu_user_regs(struct cpu_user_regs *regs);
            long do_sched_op(unsigned long op);


            store_cpu_user_regs(&regs);
            __vm_clear_bit(GUEST_PENDING_DBG_EXCEPTIONS, PENDING_DEBUG_EXC_BS);

            set_bit(_VCPUF_ctrl_pause, &current->vcpu_flags);
            do_sched_op(SCHEDOP_yield);

            break;
        }
#endif
        case TRAP_no_device:
        {
            vmx_do_no_device_fault();
            break;  
        }
        case TRAP_page_fault:
        {
            __vmread(EXIT_QUALIFICATION, &va);
            __vmread(VM_EXIT_INTR_ERROR_CODE, &regs.error_code);
            VMX_DBG_LOG(DBG_LEVEL_VMMU, 
                        "eax=%lx, ebx=%lx, ecx=%lx, edx=%lx, esi=%lx, edi=%lx",
                        (unsigned long)regs.eax, (unsigned long)regs.ebx,
                        (unsigned long)regs.ecx, (unsigned long)regs.edx,
                        (unsigned long)regs.esi, (unsigned long)regs.edi);
            v->domain->arch.vmx_platform.mpci.inst_decoder_regs = &regs;

            if (!(error = vmx_do_page_fault(va, &regs))) {
                /*
                 * Inject #PG using Interruption-Information Fields
                 */
                vmx_inject_exception(v, TRAP_page_fault, regs.error_code);
                v->arch.arch_vmx.cpu_cr2 = va;
                TRACE_3D(TRC_VMX_INT, v->domain->domain_id, TRAP_page_fault, va);
            }
            break;
        }
        case TRAP_nmi:
            do_nmi(&regs, 0);
            break;
        default:
            vmx_reflect_exception(v);
            break;
        }
        break;
    }
    case EXIT_REASON_EXTERNAL_INTERRUPT: 
        vmx_vmexit_do_extint(&regs);
        break;
    case EXIT_REASON_PENDING_INTERRUPT:
        __vmwrite(CPU_BASED_VM_EXEC_CONTROL, 
              MONITOR_CPU_BASED_EXEC_CONTROLS);
        break;
    case EXIT_REASON_TASK_SWITCH:
        __vmx_bug(&regs);
        break;
    case EXIT_REASON_CPUID:
        __get_instruction_length(inst_len);
        vmx_vmexit_do_cpuid(regs.eax, &regs);
        __update_guest_eip(inst_len);
        break;
    case EXIT_REASON_HLT:
        __get_instruction_length(inst_len);
        __update_guest_eip(inst_len);
        vmx_vmexit_do_hlt();
        break;
    case EXIT_REASON_INVLPG:
    {
        unsigned long   va;

        __vmread(EXIT_QUALIFICATION, &va);
        vmx_vmexit_do_invlpg(va);
        __get_instruction_length(inst_len);
        __update_guest_eip(inst_len);
        break;
    }
    case EXIT_REASON_VMCALL:
        __get_instruction_length(inst_len);
        __vmread(GUEST_RIP, &eip);
        __vmread(EXIT_QUALIFICATION, &exit_qualification);

        vmx_print_line(regs.eax, v); /* provides the current domain */
        __update_guest_eip(inst_len);
        break;
    case EXIT_REASON_CR_ACCESS:
    {
        __vmread(GUEST_RIP, &eip);
        __get_instruction_length(inst_len);
        __vmread(EXIT_QUALIFICATION, &exit_qualification);

        VMX_DBG_LOG(DBG_LEVEL_1, "eip = %lx, inst_len =%lx, exit_qualification = %lx", 
                eip, inst_len, exit_qualification);
        if (vmx_cr_access(exit_qualification, &regs))
	    __update_guest_eip(inst_len);
        break;
    }
    case EXIT_REASON_DR_ACCESS:
        __vmread(EXIT_QUALIFICATION, &exit_qualification);  
        vmx_dr_access(exit_qualification, &regs);
        __get_instruction_length(inst_len);
        __update_guest_eip(inst_len);
        break;
    case EXIT_REASON_IO_INSTRUCTION:
        __vmread(EXIT_QUALIFICATION, &exit_qualification);
        __get_instruction_length(inst_len);
        vmx_io_instruction(&regs, exit_qualification, inst_len);
        break;
    case EXIT_REASON_MSR_READ:
        __get_instruction_length(inst_len);
        vmx_do_msr_read(&regs);
        __update_guest_eip(inst_len);
        break;
    case EXIT_REASON_MSR_WRITE:
        __vmread(GUEST_RIP, &eip);
        vmx_do_msr_write(&regs);
        __get_instruction_length(inst_len);
        __update_guest_eip(inst_len);
        break;
    case EXIT_REASON_MWAIT_INSTRUCTION:
        __get_instruction_length(inst_len);
        __update_guest_eip(inst_len);
        vmx_vmexit_do_mwait();
        break;
    default:
        __vmx_bug(&regs);       /* should not happen */
    }
<<<<<<< HEAD

    return;
=======
>>>>>>> 772d38c9
}

asmlinkage void load_cr2(void)
{
    struct vcpu *d = current;

    local_irq_disable();        
#ifdef __i386__
    asm volatile("movl %0,%%cr2": :"r" (d->arch.arch_vmx.cpu_cr2));
#else
    asm volatile("movq %0,%%cr2": :"r" (d->arch.arch_vmx.cpu_cr2));
#endif
}

#endif /* CONFIG_VMX */

/*
 * Local variables:
 * mode: C
 * c-set-style: "BSD"
 * c-basic-offset: 4
 * tab-width: 4
 * indent-tabs-mode: nil
 * End:
 */<|MERGE_RESOLUTION|>--- conflicted
+++ resolved
@@ -1712,11 +1712,6 @@
     default:
         __vmx_bug(&regs);       /* should not happen */
     }
-<<<<<<< HEAD
-
-    return;
-=======
->>>>>>> 772d38c9
 }
 
 asmlinkage void load_cr2(void)
