/*****************************************************************************
 * Preemptive Global Earliest Deadline First  (EDF) scheduler for Xen
 * EDF scheduling is a real-time scheduling algorithm used in embedded field.
 *
 * by Sisu Xi, 2013, Washington University in Saint Louis
 * Meng Xu, 2014-2016, University of Pennsylvania
<<<<<<< HEAD
 * Tianyang Chen, 2016, University of Pennsylvania
 * Dagaen Golomb, 2016, University of Pennsylvania
=======
 *
 * Conversion toward event driven model by Tianyang Chen
 * and Dagaen Golomb, 2016, University of Pennsylvania
>>>>>>> d4024246
 *
 * based on the code of credit Scheduler
 */

#include <xen/config.h>
#include <xen/init.h>
#include <xen/lib.h>
#include <xen/sched.h>
#include <xen/domain.h>
#include <xen/delay.h>
#include <xen/event.h>
#include <xen/time.h>
#include <xen/timer.h>
#include <xen/perfc.h>
#include <xen/sched-if.h>
#include <xen/softirq.h>
#include <asm/atomic.h>
#include <xen/errno.h>
#include <xen/trace.h>
#include <xen/cpu.h>
#include <xen/keyhandler.h>
#include <xen/trace.h>
#include <xen/guest_access.h>

/*
 * TODO:
 *
 * Migration compensation and resist like credit2 to better use cache;
 * Lock Holder Problem, using yield?
 * Self switch problem: VCPUs of the same domain may preempt each other;
 */

/*
 * Design:
 *
 * This scheduler follows the Preemptive Global Earliest Deadline First (EDF)
 * theory in real-time field.
 * At any scheduling point, the VCPU with earlier deadline has higher priority.
 * The scheduler always picks highest priority VCPU to run on a feasible PCPU.
 * A PCPU is feasible if the VCPU can run on this PCPU and (the PCPU is idle or
 * has a lower-priority VCPU running on it.)
 *
 * Each VCPU has a dedicated period and budget.
 * The deadline of a VCPU is at the end of each period;
 * A VCPU has its budget replenished at the beginning of each period;
 * While scheduled, a VCPU burns its budget.
 * The VCPU needs to finish its budget before its deadline in each period;
 * The VCPU discards its unused budget at the end of each period.
 * If a VCPU runs out of budget in a period, it has to wait until next period.
 *
 * Each VCPU is implemented as a deferable server.
 * When a VCPU has a task running on it, its budget is continuously burned;
 * When a VCPU has no task but with budget left, its budget is preserved.
 *
 * Queue scheme:
 * A global runqueue and a global depletedqueue for each CPU pool.
 * The runqueue holds all runnable VCPUs with budget, sorted by deadline;
 * The depletedqueue holds all VCPUs without budget, unsorted;
 *
 * Note: cpumask and cpupool is supported.
 */

/*
 * Locking:
 * A global system lock is used to protect the RunQ and DepletedQ.
 * The global lock is referenced by schedule_data.schedule_lock
 * from all physical cpus.
 *
 * The lock is already grabbed when calling wake/sleep/schedule/ functions
 * in schedule.c
 *
 * The functions involes RunQ and needs to grab locks are:
 *    vcpu_insert, vcpu_remove, context_saved, __runq_insert
 */


/*
 * Default parameters:
 * Period and budget in default is 10 and 4 ms, respectively
 */
#define RTDS_DEFAULT_PERIOD     (MICROSECS(10000))
#define RTDS_DEFAULT_BUDGET     (MICROSECS(4000))

#define UPDATE_LIMIT_SHIFT      10

/*
 * Flags
 */
/*
 * RTDS_scheduled: Is this vcpu either running on, or context-switching off,
 * a phyiscal cpu?
 * + Accessed only with global lock held.
 * + Set when chosen as next in rt_schedule().
 * + Cleared after context switch has been saved in rt_context_saved()
 * + Checked in vcpu_wake to see if we can add to the Runqueue, or if we should
 *   set RTDS_delayed_runq_add
 * + Checked to be false in runq_insert.
 */
#define __RTDS_scheduled            1
#define RTDS_scheduled (1<<__RTDS_scheduled)
/*
 * RTDS_delayed_runq_add: Do we need to add this to the RunQ/DepletedQ
 * once it's done being context switching out?
 * + Set when scheduling out in rt_schedule() if prev is runable
 * + Set in rt_vcpu_wake if it finds RTDS_scheduled set
 * + Read in rt_context_saved(). If set, it adds prev to the Runqueue/DepletedQ
 *   and clears the bit.
 */
#define __RTDS_delayed_runq_add     2
#define RTDS_delayed_runq_add (1<<__RTDS_delayed_runq_add)

/*
<<<<<<< HEAD
 * The replenishment timer handler needs to check this bit
 * to know where a replenished vcpu was, when deciding which
 * vcpu should tickle.
 * A replenished vcpu should tickle if it was moved from the
 * depleted queue to the run queue.
 * + Set in burn_budget() if a vcpu has zero budget left.
 * + Cleared and checked in the repenishment handler.
 */
#define __RTDS_was_depleted     3
#define RTDS_was_depleted (1<<__RTDS_was_depleted)
=======
 * RTDS_depleted: Does this vcp run out of budget?
 * This flag is
 * + set in burn_budget() if a vcpu has zero budget left;
 * + cleared and checked in the repenishment handler,
 *   for the vcpus that are being replenished.
 */
#define __RTDS_depleted     3
#define RTDS_depleted (1<<__RTDS_depleted)
>>>>>>> d4024246

/*
 * rt tracing events ("only" 512 available!). Check
 * include/public/trace.h for more details.
 */
#define TRC_RTDS_TICKLE           TRC_SCHED_CLASS_EVT(RTDS, 1)
#define TRC_RTDS_RUNQ_PICK        TRC_SCHED_CLASS_EVT(RTDS, 2)
#define TRC_RTDS_BUDGET_BURN      TRC_SCHED_CLASS_EVT(RTDS, 3)
#define TRC_RTDS_BUDGET_REPLENISH TRC_SCHED_CLASS_EVT(RTDS, 4)
#define TRC_RTDS_SCHED_TASKLET    TRC_SCHED_CLASS_EVT(RTDS, 5)

 /*
  * Useful to avoid too many cpumask_var_t on the stack.
  */
static cpumask_var_t *_cpumask_scratch;
#define cpumask_scratch _cpumask_scratch[smp_processor_id()]

/*
 * We want to only allocate the _cpumask_scratch array the first time an
 * instance of this scheduler is used, and avoid reallocating and leaking
 * the old one when more instance are activated inside new cpupools. We
 * also want to get rid of it when the last instance is de-inited.
 *
 * So we (sort of) reference count the number of initialized instances. This
 * does not need to happen via atomic_t refcounters, as it only happens either
 * during boot, or under the protection of the cpupool_lock spinlock.
 */
static unsigned int nr_rt_ops;

<<<<<<< HEAD
/* handler for the replenishment timer */
static void repl_handler(void *data);
=======
static void repl_timer_handler(void *data);
>>>>>>> d4024246

/*
 * Systme-wide private data, include global RunQueue/DepletedQ
 * Global lock is referenced by schedule_data.schedule_lock from all
 * physical cpus. It can be grabbed via vcpu_schedule_lock_irq()
 */
struct rt_private {
    spinlock_t lock;            /* the global coarse grand lock */
    struct list_head sdom;      /* list of availalbe domains, used for dump */
    struct list_head runq;      /* ordered list of runnable vcpus */
    struct list_head depletedq; /* unordered list of depleted vcpus */
    struct list_head replq;     /* ordered list of vcpus that need replenishment */
    cpumask_t tickled;          /* cpus been tickled */
    struct timer *repl_timer;   /* replenishment timer */
};

/*
 * Virtual CPU
 */
struct rt_vcpu {
    struct list_head q_elem;    /* on the runq/depletedq list */
<<<<<<< HEAD
    struct list_head replq_elem; /* on the repl event list */
=======
    struct list_head replq_elem; /* on the replenishment events list */
>>>>>>> d4024246

    /* Up-pointers */
    struct rt_dom *sdom;
    struct vcpu *vcpu;

    /* VCPU parameters, in nanoseconds */
    s_time_t period;
    s_time_t budget;

    /* VCPU current infomation in nanosecond */
    s_time_t cur_budget;        /* current budget */
    s_time_t last_start;        /* last start time */
    s_time_t cur_deadline;      /* current deadline for EDF */

    unsigned flags;             /* mark __RTDS_scheduled, etc.. */
    
    /* mode change stuff */
    unsigned crit;              /* criticality */
    unsigned active;            /* if active in mode change */
    unsigned type;              /* old only, new only, unchanged, changed */
    unsigned mode;              /* for changed vcpu only. 0:old mode, 1:new mode */
    unsigned disable_running;
    unsigned disable_released;
    unsigned disable_not_released;
    s_time_t t_disable;             /* interval between MC and being disabled */
    s_time_t t_enable;          /* interval between MC and being enabled */
    struct xen_domctl_sched_rtds new_param;
    struct list_head type_elem; /* on the type list */
};

/*
 * Domain
 */
struct rt_dom {
    struct list_head sdom_elem; /* link list on rt_priv */
    struct domain *dom;         /* pointer to upper domain */
};

/* mode change related control vars */
struct mode_change{
    mode_change_info_t info;  /* mc protocol */
    unsigned in_trans;          /* if rtds is in transition */
    s_time_t recv;              /* when MCR was received */
    struct list_head old_vcpus;
    struct list_head new_vcpus;
    struct list_head unchanged_vcpus;
    struct list_head changed_vcpus;
} rtds_mc;

/*
 * Useful inline functions
 */
static inline struct rt_private *rt_priv(const struct scheduler *ops)
{
    return ops->sched_data;
}

static inline struct rt_vcpu *rt_vcpu(const struct vcpu *vcpu)
{
    return vcpu->sched_priv;
}

static inline struct rt_dom *rt_dom(const struct domain *dom)
{
    return dom->sched_priv;
}

static inline struct list_head *rt_runq(const struct scheduler *ops)
{
    return &rt_priv(ops)->runq;
}

static inline struct list_head *rt_depletedq(const struct scheduler *ops)
{
    return &rt_priv(ops)->depletedq;
}

static inline struct list_head *rt_replq(const struct scheduler *ops)
{
    return &rt_priv(ops)->replq;
}

<<<<<<< HEAD
static struct rt_vcpu*
__type_elem(struct list_head *elem)
{
    return list_entry(elem, struct rt_vcpu, type_elem);
}

=======
>>>>>>> d4024246
/*
 * Helper functions for manipulating the runqueue, the depleted queue,
 * and the replenishment events queue.
 */
static int
__vcpu_on_q(const struct rt_vcpu *svc)
{
   return !list_empty(&svc->q_elem);
}

static struct rt_vcpu *
__q_elem(struct list_head *elem)
{
    return list_entry(elem, struct rt_vcpu, q_elem);
}

static struct rt_vcpu *
replq_elem(struct list_head *elem)
{
    return list_entry(elem, struct rt_vcpu, replq_elem);
}

static int
vcpu_on_replq(const struct rt_vcpu *svc)
{
    return !list_empty(&svc->replq_elem);
}

/*
 * Debug related code, dump vcpu/cpu information
 */
static void
rt_dump_vcpu(const struct scheduler *ops, const struct rt_vcpu *svc)
{
    cpumask_t *cpupool_mask, *mask;

    ASSERT(svc != NULL);
    /* idle vcpu */
    if( svc->sdom == NULL )
    {
        printk("\n");
        return;
    }

    /*
     * We can't just use 'cpumask_scratch' because the dumping can
     * happen from a pCPU outside of this scheduler's cpupool, and
     * hence it's not right to use the pCPU's scratch mask (which
     * may even not exist!). On the other hand, it is safe to use
     * svc->vcpu->processor's own scratch space, since we hold the
     * runqueue lock.
     */
    mask = _cpumask_scratch[svc->vcpu->processor];

    cpupool_mask = cpupool_domain_cpumask(svc->vcpu->domain);
    cpumask_and(mask, cpupool_mask, svc->vcpu->cpu_hard_affinity);
    cpulist_scnprintf(keyhandler_scratch, sizeof(keyhandler_scratch), mask);
    printk("[%5d.%-2u] cpu %u, (%"PRI_stime", %"PRI_stime"),"
           " cur_b=%"PRI_stime" cur_d=%"PRI_stime" last_start=%"PRI_stime"\n"
           " \t\t onQ=%d runnable=%d active=%d type=%d flags=%x effective hard_affinity=%s\n",
            svc->vcpu->domain->domain_id,
            svc->vcpu->vcpu_id,
            svc->vcpu->processor,
            svc->period,
            svc->budget,
            svc->cur_budget,
            svc->cur_deadline,
            svc->last_start,
            __vcpu_on_q(svc),
            vcpu_runnable(svc->vcpu),
            svc->active,
            svc->type,
            svc->flags,
            keyhandler_scratch);
}

static void
rt_dump_pcpu(const struct scheduler *ops, int cpu)
{
    struct rt_private *prv = rt_priv(ops);
    unsigned long flags;

    spin_lock_irqsave(&prv->lock, flags);
    rt_dump_vcpu(ops, rt_vcpu(curr_on_cpu(cpu)));
    spin_unlock_irqrestore(&prv->lock, flags);
}

static void
rt_dump(const struct scheduler *ops)
{
    struct list_head *runq, *depletedq, *replq, *iter;
    struct rt_private *prv = rt_priv(ops);
    struct rt_vcpu *svc;
    struct rt_dom *sdom;
    unsigned long flags;

    spin_lock_irqsave(&prv->lock, flags);

    if ( list_empty(&prv->sdom) )
        goto out;

    runq = rt_runq(ops);
    depletedq = rt_depletedq(ops);
    replq = rt_replq(ops);

    printk("Global RunQueue info:\n");
    list_for_each( iter, runq )
    {
        svc = __q_elem(iter);
        rt_dump_vcpu(ops, svc);
    }

    printk("Global DepletedQueue info:\n");
    list_for_each( iter, depletedq )
    {
        svc = __q_elem(iter);
        rt_dump_vcpu(ops, svc);
    }

<<<<<<< HEAD
    printk("Global Replenishment Event info:\n");
=======
    printk("Global Replenishment Events info:\n");
>>>>>>> d4024246
    list_for_each( iter, replq )
    {
        svc = replq_elem(iter);
        rt_dump_vcpu(ops, svc);
    }

    printk("Domain info:\n");
    list_for_each( iter, &prv->sdom )
    {
        struct vcpu *v;

        sdom = list_entry(iter, struct rt_dom, sdom_elem);
        printk("\tdomain: %d\n", sdom->dom->domain_id);

        for_each_vcpu ( sdom->dom, v )
        {
            svc = rt_vcpu(v);
            rt_dump_vcpu(ops, svc);
        }
    }

 out:
    spin_unlock_irqrestore(&prv->lock, flags);
}

/*
 * update deadline and budget when now >= cur_deadline
 * it need to be updated to the deadline of the current period
 */
static void
rt_update_deadline(s_time_t now, struct rt_vcpu *svc)
{
    ASSERT(now >= svc->cur_deadline);
    ASSERT(svc->period != 0);

    if ( svc->cur_deadline + (svc->period << UPDATE_LIMIT_SHIFT) > now )
    {
        do
            svc->cur_deadline += svc->period;
        while ( svc->cur_deadline <= now );
    }
    else
    {
        long count = ((now - svc->cur_deadline) / svc->period) + 1;
        svc->cur_deadline += count * svc->period;
    }

    svc->cur_budget = svc->budget;

    /* TRACE */
    {
        struct {
            unsigned vcpu:16, dom:16;
            unsigned cur_deadline_lo, cur_deadline_hi;
            unsigned cur_budget_lo, cur_budget_hi;
        } d;
        d.dom = svc->vcpu->domain->domain_id;
        d.vcpu = svc->vcpu->vcpu_id;
        d.cur_deadline_lo = (unsigned) svc->cur_deadline;
        d.cur_deadline_hi = (unsigned) (svc->cur_deadline >> 32);
        d.cur_budget_lo = (unsigned) svc->cur_budget;
        d.cur_budget_hi = (unsigned) (svc->cur_budget >> 32);
        trace_var(TRC_RTDS_BUDGET_REPLENISH, 1,
                  sizeof(d),
                  (unsigned char *) &d);
    }

    return;
}

<<<<<<< HEAD
/* 
 * A helper function that only removes a vcpu from a queue 
 * and it returns 1 if the vcpu was in front of the list.
 */
static inline int
=======
/*
 * Helpers for removing and inserting a vcpu in a queue
 * that is being kept ordered by the vcpus' deadlines (as EDF
 * mandates).
 *
 * For callers' convenience, the vcpu removing helper returns
 * true if the vcpu removed was the one at the front of the
 * queue; similarly, the inserting helper returns true if the
 * inserted ended at the front of the queue (i.e., in both
 * cases, if the vcpu with the earliest deadline is what we
 * are dealing with).
 */
static inline bool_t
>>>>>>> d4024246
deadline_queue_remove(struct list_head *queue, struct list_head *elem)
{
    int pos = 0;

    if ( queue->next != elem )
        pos = 1;

    list_del_init(elem);
    return !pos;
}

<<<<<<< HEAD
=======
static inline bool_t
deadline_queue_insert(struct rt_vcpu * (*qelem)(struct list_head *),
                      struct rt_vcpu *svc, struct list_head *elem,
                      struct list_head *queue)
{
    struct list_head *iter;
    int pos = 0;

    list_for_each ( iter, queue )
    {
        struct rt_vcpu * iter_svc = (*qelem)(iter);
        if ( svc->cur_deadline <= iter_svc->cur_deadline )
            break;
        pos++;
    }
    list_add_tail(elem, iter);
    return !pos;
}
#define deadline_runq_insert(...) \
  deadline_queue_insert(&__q_elem, ##__VA_ARGS__)
#define deadline_replq_insert(...) \
  deadline_queue_insert(&replq_elem, ##__VA_ARGS__)

>>>>>>> d4024246
static inline void
__q_remove(struct rt_vcpu *svc)
{
    ASSERT( __vcpu_on_q(svc) );
    list_del_init(&svc->q_elem);
}

<<<<<<< HEAD
/*
 * Removing a vcpu from the replenishment queue could
 * re-program the timer for the next replenishment event
 * if it was at the front of the list.
 */
static inline void
__replq_remove(const struct scheduler *ops, struct rt_vcpu *svc)
{
    struct rt_private *prv = rt_priv(ops);
    struct list_head *replq = rt_replq(ops);
    struct timer* repl_timer = prv->repl_timer;
=======
static inline void
replq_remove(const struct scheduler *ops, struct rt_vcpu *svc)
{
    struct rt_private *prv = rt_priv(ops);
    struct list_head *replq = rt_replq(ops);
>>>>>>> d4024246

    ASSERT( vcpu_on_replq(svc) );

    if ( deadline_queue_remove(replq, &svc->replq_elem) )
    {
<<<<<<< HEAD
        /* re-arm the timer for the next replenishment event */
        if ( !list_empty(replq) )
        {
            struct rt_vcpu *svc_next = replq_elem(replq->next);
            set_timer(repl_timer, svc_next->cur_deadline);
        }
        else
            stop_timer(repl_timer);
    }
}

static inline void
__type_remove(struct rt_vcpu *svc)
{
    printk("remove vcpu%d from type\n", svc->vcpu->vcpu_id);
    list_del_init(&svc->type_elem);
}

/*
 * An utility function that inserts a vcpu to a
 * queue based on certain order (EDF). The returned
 * value is 1 if a vcpu has been inserted to the
 * front of a list.
 */
static int
deadline_queue_insert(struct rt_vcpu * (*_get_q_elem)(struct list_head *elem),
    struct rt_vcpu *svc, struct list_head *elem, struct list_head *queue)
{
    struct list_head *iter;
    int pos = 0;

    list_for_each ( iter, queue )
    {
        struct rt_vcpu * iter_svc = (*_get_q_elem)(iter);
        if ( svc->cur_deadline <= iter_svc->cur_deadline )
            break;

        pos++;
    }

    list_add_tail(elem, iter);
    return !pos;
=======
        /*
         * The replenishment timer needs to be set to fire when a
         * replenishment for the vcpu at the front of the replenishment
         * queue is due. If it is such vcpu that we just removed, we may
         * need to reprogram the timer.
         */
        if ( !list_empty(replq) )
        {
            struct rt_vcpu *svc_next = replq_elem(replq->next);
            set_timer(prv->repl_timer, svc_next->cur_deadline);
        }
        else
            stop_timer(prv->repl_timer);
    }
>>>>>>> d4024246
}

/*
 * A utility function that inserts a vcpu to a
 * queue based on 1: criticality, 2: deadline.
 * The returned value is 1 if a vcpu has been
 * inserted to the front of a list. 
 */
static int
critical_queue_insert(struct rt_vcpu * (*_get_q_elem)(struct list_head *elem),
    struct rt_vcpu *svc, struct list_head *elem, struct list_head *queue)
{
    struct list_head *iter;
    int pos = 0;

    list_for_each ( iter, queue )
    {
        struct rt_vcpu * iter_svc = (*_get_q_elem)(iter);
        if ( svc->crit > iter_svc->crit ||
                svc->cur_deadline <= iter_svc->cur_deadline )
            break;

        pos++;
    }

    list_add_tail(elem, iter);
    return !pos;
}


/*
 * Insert svc with budget in RunQ according to EDF:
 * vcpus with smaller deadlines go first.
 * Insert svc without budget in DepletedQ unsorted;
 */
static void
__runq_insert(const struct scheduler *ops, struct rt_vcpu *svc)
{
    struct rt_private *prv = rt_priv(ops);
    struct list_head *runq = rt_runq(ops);

    ASSERT( spin_is_locked(&prv->lock) );
    ASSERT( !__vcpu_on_q(svc) );
    ASSERT( vcpu_on_replq(svc) );

    ASSERT( vcpu_on_replq(svc) );
    /* add svc to runq if svc still has budget */
    if ( svc->cur_budget > 0 )
<<<<<<< HEAD
        critical_queue_insert(&__q_elem, svc, &svc->q_elem, runq);
=======
        deadline_runq_insert(svc, &svc->q_elem, runq);
>>>>>>> d4024246
    else
        list_add(&svc->q_elem, &prv->depletedq);
}

<<<<<<< HEAD
/*
 * Insert svc into the replenishment event list
 * in replenishment time order.
 * vcpus that need to be replished earlier go first.
 * The timer may be re-programmed if svc is inserted
 * at the front of the event list.
 */
static void
__replq_insert(const struct scheduler *ops, struct rt_vcpu *svc)
{
    struct list_head *replq = rt_replq(ops);
    struct rt_private *prv = rt_priv(ops);
    struct timer *repl_timer = prv->repl_timer;

    ASSERT( !vcpu_on_replq(svc) );

    if ( deadline_queue_insert(&replq_elem, svc, &svc->replq_elem, replq) )
        set_timer(repl_timer, svc->cur_deadline);
=======
static void
replq_insert(const struct scheduler *ops, struct rt_vcpu *svc)
{
    struct list_head *replq = rt_replq(ops);
    struct rt_private *prv = rt_priv(ops);

    ASSERT( !vcpu_on_replq(svc) );

    /*
     * The timer may be re-programmed if svc is inserted
     * at the front of the event list.
     */
    if ( deadline_replq_insert(svc, &svc->replq_elem, replq) )
        set_timer(prv->repl_timer, svc->cur_deadline);
>>>>>>> d4024246
}

/*
 * Removes and re-inserts an event to the replenishment queue.
<<<<<<< HEAD
=======
 * The aim is to update its position inside the queue, as its
 * deadline (and hence its replenishment time) could have
 * changed.
>>>>>>> d4024246
 */
static void
replq_reinsert(const struct scheduler *ops, struct rt_vcpu *svc)
{
    struct list_head *replq = rt_replq(ops);
<<<<<<< HEAD
    struct rt_private *prv = rt_priv(ops);
    struct timer *repl_timer = prv->repl_timer;

    ASSERT( vcpu_on_replq(svc) );

    if ( deadline_queue_remove(replq, &svc->replq_elem) )
    {
        if ( deadline_queue_insert(&replq_elem, svc, &svc->replq_elem, replq) )
            set_timer(repl_timer, svc->cur_deadline);
        else
        {
            struct rt_vcpu *svc_next = replq_elem(replq->next);
            set_timer(repl_timer, svc_next->cur_deadline);
        }
    }
    else if ( deadline_queue_insert(&replq_elem, svc, &svc->replq_elem, replq) )
        set_timer(repl_timer, svc->cur_deadline);
}

/* mode change helper functions */
/*
static int
_runq_empty(const struct scheduler *ops)
{
    struct rt_private *prv = rt_priv(ops);
    return list_empty(&prv->runq);
}

static void
_update_changed_vcpu(struct rt_vcpu *svc)
{
    ASSERT( svc->type == CHANGED);

   // printk("updating vcpu%d p = %d b = %d/n", svc->vcpu->vcpu_id, svc->new_param.period, svc->new_param.budget);
    svc->period = svc->new_param.period;
    svc->budget = svc->new_param.budget;

}
static int
_old_vcpus_inactive(void)
{
    struct list_head* iter;
    list_for_each(iter, &rtds_mc.old_vcpus)
    {
        struct rt_vcpu* svc = __type_elem(iter);
        if(svc->active == 1)
            return 0;
    }
    return 1;
}

static int
_changed_vcpus_inactive(void)
{
    struct list_head* iter;
    list_for_each(iter, &rtds_mc.changed_vcpus)
    {
        struct rt_vcpu* svc = __type_elem(iter);
        if(svc->active == 1)
            return 0;
    }
    return 1;
}
*/
/*
 * Checks if all changed vcpus are released
 * by checking if the type queue is empty.
 * If a protocol is synchronous, a changed
 * vcpu will be taken off from type queue.
 * This function should only be used with sync == 1
 */
/*
static int
_changed_vcpus_released(void)
{
    return list_empty(&rtds_mc.changed_vcpus);
}
*/

/* need to update deadline before activating */
/*
static void
__activate_vcpu(const struct scheduler *ops, struct rt_vcpu* svc)
{
    if( svc->active == 0 )
    {
        svc->active = 1;

        __replq_insert(ops, svc);

        if( (!(svc->flags & RTDS_delayed_runq_add) &&
               (!__vcpu_on_q(svc)) ))
            __runq_insert(ops, svc);
        printk("activate vcpu%d\n",svc->vcpu->vcpu_id); 
=======
    struct rt_vcpu *rearm_svc = svc;
    bool_t rearm = 0;

    ASSERT( vcpu_on_replq(svc) );

    /*
     * If svc was at the front of the replenishment queue, we certainly
     * need to re-program the timer, and we want to use the deadline of
     * the vcpu which is now at the front of the queue (which may still
     * be svc or not).
     *
     * We may also need to re-program, if svc has been put at the front
     * of the replenishment queue when being re-inserted.
     */
    if ( deadline_queue_remove(replq, &svc->replq_elem) )
    {
        deadline_replq_insert(svc, &svc->replq_elem, replq);
        rearm_svc = replq_elem(replq->next);
        rearm = 1;
>>>>>>> d4024246
    }
    else
        rearm = deadline_replq_insert(svc, &svc->replq_elem, replq);

    if ( rearm )
        set_timer(rt_priv(ops)->repl_timer, rearm_svc->cur_deadline);
}
*/
/*
 * deactivate a single vcpu and take it off the queues
 * if it is delay_add mark it !active so it won't be added
 * back to queue in context_saved()
 */
/*
static void
__deactivate_vcpu(const struct scheduler *ops, struct rt_vcpu* svc)
{
    if( svc->active == 1 )
    {    
        svc->active = 0; // used in context_saved()

        if ( __vcpu_on_q(svc) )
            __q_remove(svc);

        if( vcpu_on_replq(svc) )
            __replq_remove(ops,svc);

        printk("de-activate vcpu%d\n",svc->vcpu->vcpu_id);
        
    }
}
*/
/*
 * activate all new vcpus that are !active
 * some of the new vcpus might be disabled 
 * long time ago so update deadline accordingly
 */
/*
static void
_activate_all_new_vcpus(const struct scheduler *ops)
{
    struct list_head* iter, *temp;
    s_time_t now = NOW();

    printk("activating all new vpus\n");
    list_for_each_safe(iter, temp, &rtds_mc.new_vcpus)
    {
        struct rt_vcpu* svc = __type_elem(iter);

        if(svc->active == 0)
        {
            struct rt_vcpu *svc = __type_elem(iter);
            if ( now >= svc->cur_deadline )
                rt_update_deadline(now, svc);
            else
                svc->cur_budget = svc->budget;

            __type_remove(svc);
            __activate_vcpu(ops, svc);
        }
    }
}
*/
/*
 * activate all unchanged vcpus that are !active
 * some of the new vcpus might be disabled 
 * long time ago so update deadline accordingly
 */
/*
static void
_activate_all_unchanged_vcpus(const struct scheduler *ops)
{
    struct list_head *iter, *temp;
    s_time_t now = NOW();

    printk("activating all unchanged vpus\n");
    list_for_each_safe(iter, temp, &rtds_mc.unchanged_vcpus)
    {
        struct rt_vcpu* svc = __type_elem(iter);

        if(svc->active == 0)
        {
            struct rt_vcpu *svc = __type_elem(iter);
            if ( now >= svc->cur_deadline )
                rt_update_deadline(now, svc);

            __type_remove(svc);
            __activate_vcpu(ops, svc);
        }
    }
}
*/

/*
 * activate all changed vcpus that are deactivated
 * update param before activation. Also refill budget
 */
/*
static void
_activate_all_changed_vcpus(const struct scheduler *ops)
{
    struct list_head* iter, *temp;
    s_time_t now = NOW();

    printk("activating all changed vpus\n");
    list_for_each_safe(iter, temp, &rtds_mc.changed_vcpus)
    {
        struct rt_vcpu* svc = __type_elem(iter);

        if(svc->active == 0 && svc->mode == 0)
        {
            struct rt_vcpu *svc = __type_elem(iter);
 
            _update_changed_vcpu(svc); 

            if ( now >= svc->cur_deadline )
                rt_update_deadline(now, svc);
            else
                svc->cur_budget = svc->budget;

            __type_remove(svc);

            __activate_vcpu(ops, svc);
        }
    }
}
*/

/*
 * Init/Free related code
 */
static int
rt_init(struct scheduler *ops)
{
    struct rt_private *prv = xzalloc(struct rt_private);

    printk("Initializing RTDS scheduler\n"
           "WARNING: This is experimental software in development.\n"
           "Use at your own risk.\n");

    if ( prv == NULL )
        return -ENOMEM;

    ASSERT( _cpumask_scratch == NULL || nr_rt_ops > 0 );

    if ( !_cpumask_scratch )
    {
        _cpumask_scratch = xmalloc_array(cpumask_var_t, nr_cpu_ids);
        if ( !_cpumask_scratch )
            goto no_mem;
    }
    nr_rt_ops++;

    spin_lock_init(&prv->lock);
    INIT_LIST_HEAD(&prv->sdom);
    INIT_LIST_HEAD(&prv->runq);
    INIT_LIST_HEAD(&prv->depletedq);
    INIT_LIST_HEAD(&prv->replq);
<<<<<<< HEAD

    /* mode change */
    INIT_LIST_HEAD(&rtds_mc.old_vcpus);
    INIT_LIST_HEAD(&rtds_mc.new_vcpus);
    INIT_LIST_HEAD(&rtds_mc.unchanged_vcpus);
    INIT_LIST_HEAD(&rtds_mc.changed_vcpus);
=======
>>>>>>> d4024246

    cpumask_clear(&prv->tickled);

    ops->sched_data = prv;

<<<<<<< HEAD
    /* 
     * The timer initialization will happen later when 
=======
    /*
     * The timer initialization will happen later when
>>>>>>> d4024246
     * the first pcpu is added to this pool in alloc_pdata.
     */
    prv->repl_timer = NULL;

    return 0;

 no_mem:
    xfree(prv);
    return -ENOMEM;
}

static void
rt_deinit(struct scheduler *ops)
{
    struct rt_private *prv = rt_priv(ops);

    ASSERT( _cpumask_scratch && nr_rt_ops > 0 );

    if ( (--nr_rt_ops) == 0 )
    {
        xfree(_cpumask_scratch);
        _cpumask_scratch = NULL;
    }

    kill_timer(prv->repl_timer);
    xfree(prv->repl_timer);

    ops->sched_data = NULL;
    xfree(prv);
}

/*
 * Point per_cpu spinlock to the global system lock;
 * All cpu have same global system lock
 */
static void *
rt_alloc_pdata(const struct scheduler *ops, int cpu)
{
    struct rt_private *prv = rt_priv(ops);
    unsigned long flags;

    spin_lock_irqsave(&prv->lock, flags);
    per_cpu(schedule_data, cpu).schedule_lock = &prv->lock;
    spin_unlock_irqrestore(&prv->lock, flags);

    if ( !alloc_cpumask_var(&_cpumask_scratch[cpu]) )
        return NULL;

    if ( prv->repl_timer == NULL )
<<<<<<< HEAD
    {   
=======
    {
>>>>>>> d4024246
        /* Allocate the timer on the first cpu of this pool. */
        prv->repl_timer = xzalloc(struct timer);

        if ( prv->repl_timer == NULL )
            return NULL;

<<<<<<< HEAD
        init_timer(prv->repl_timer, repl_handler, (void *)ops, cpu);
=======
        init_timer(prv->repl_timer, repl_timer_handler, (void *)ops, cpu);
>>>>>>> d4024246
    }

    /* 1 indicates alloc. succeed in schedule.c */
    return (void *)1;
}

static void
rt_free_pdata(const struct scheduler *ops, void *pcpu, int cpu)
{
    struct rt_private *prv = rt_priv(ops);
    struct schedule_data *sd = &per_cpu(schedule_data, cpu);
    unsigned long flags;

    spin_lock_irqsave(&prv->lock, flags);

    /* Move spinlock back to the default lock */
    ASSERT(sd->schedule_lock == &prv->lock);
    ASSERT(!spin_is_locked(&sd->_lock));
    sd->schedule_lock = &sd->_lock;

    spin_unlock_irqrestore(&prv->lock, flags);

    free_cpumask_var(_cpumask_scratch[cpu]);
}

static void *
rt_alloc_domdata(const struct scheduler *ops, struct domain *dom)
{
    unsigned long flags;
    struct rt_dom *sdom;
    struct rt_private * prv = rt_priv(ops);

    sdom = xzalloc(struct rt_dom);
    if ( sdom == NULL )
        return NULL;

    INIT_LIST_HEAD(&sdom->sdom_elem);
    sdom->dom = dom;

    /* spinlock here to insert the dom */
    spin_lock_irqsave(&prv->lock, flags);
    list_add_tail(&sdom->sdom_elem, &(prv->sdom));
    spin_unlock_irqrestore(&prv->lock, flags);

    return sdom;
}

static void
rt_free_domdata(const struct scheduler *ops, void *data)
{
    unsigned long flags;
    struct rt_dom *sdom = data;
    struct rt_private *prv = rt_priv(ops);

    spin_lock_irqsave(&prv->lock, flags);
    list_del_init(&sdom->sdom_elem);
    spin_unlock_irqrestore(&prv->lock, flags);
    xfree(data);
}

static int
rt_dom_init(const struct scheduler *ops, struct domain *dom)
{
    struct rt_dom *sdom;

    /* IDLE Domain does not link on rt_private */
    if ( is_idle_domain(dom) )
        return 0;

    sdom = rt_alloc_domdata(ops, dom);
    if ( sdom == NULL )
        return -ENOMEM;

    dom->sched_priv = sdom;

    return 0;
}

static void
rt_dom_destroy(const struct scheduler *ops, struct domain *dom)
{
    rt_free_domdata(ops, rt_dom(dom));
}

static void *
rt_alloc_vdata(const struct scheduler *ops, struct vcpu *vc, void *dd)
{
    struct rt_vcpu *svc;

    /* Allocate per-VCPU info */
    svc = xzalloc(struct rt_vcpu);
    if ( svc == NULL )
        return NULL;

    INIT_LIST_HEAD(&svc->q_elem);
    INIT_LIST_HEAD(&svc->replq_elem);
<<<<<<< HEAD

    /* mode change */
    INIT_LIST_HEAD(&svc->type_elem);

=======
>>>>>>> d4024246
    svc->flags = 0U;
    svc->sdom = dd;
    svc->vcpu = vc;
    svc->last_start = 0;

    svc->period = RTDS_DEFAULT_PERIOD;
    if ( !is_idle_vcpu(vc) )
    {
        svc->budget = RTDS_DEFAULT_BUDGET;
        svc->active = 1;
        svc->crit = 0;
    }

    SCHED_STAT_CRANK(vcpu_alloc);

    return svc;
}

static void
rt_free_vdata(const struct scheduler *ops, void *priv)
{
    struct rt_vcpu *svc = priv;

    xfree(svc);
}

/*
 * It is called in sched_move_domain() and sched_init_vcpu
 * in schedule.c.
 * When move a domain to a new cpupool.
 * It inserts vcpus of moving domain to the scheduler's RunQ in
 * dest. cpupool.
 */
static void
rt_vcpu_insert(const struct scheduler *ops, struct vcpu *vc)
{
    struct rt_vcpu *svc = rt_vcpu(vc);
    s_time_t now = NOW();
    spinlock_t *lock;

    BUG_ON( is_idle_vcpu(vc) );

    lock = vcpu_schedule_lock_irq(vc);
    if ( now >= svc->cur_deadline )
        rt_update_deadline(now, svc);

    if ( !__vcpu_on_q(svc) && vcpu_runnable(vc) )
    {
<<<<<<< HEAD
        __replq_insert(ops, svc);
 
=======
        replq_insert(ops, svc);

>>>>>>> d4024246
        if ( !vc->is_running )
            __runq_insert(ops, svc);
    }
    vcpu_schedule_unlock_irq(lock, vc);

    SCHED_STAT_CRANK(vcpu_insert);
}

/*
 * Remove rt_vcpu svc from the old scheduler in source cpupool.
 */
static void
rt_vcpu_remove(const struct scheduler *ops, struct vcpu *vc)
{
    struct rt_vcpu * const svc = rt_vcpu(vc);
    struct rt_dom * const sdom = svc->sdom;
    spinlock_t *lock;

    SCHED_STAT_CRANK(vcpu_remove);

    BUG_ON( sdom == NULL );

    lock = vcpu_schedule_lock_irq(vc);
    if ( __vcpu_on_q(svc) )
        __q_remove(svc);

    if ( vcpu_on_replq(svc) )
<<<<<<< HEAD
        __replq_remove(ops,svc);
=======
        replq_remove(ops,svc);
>>>>>>> d4024246

    vcpu_schedule_unlock_irq(lock, vc);
}

/*
 * Pick a valid CPU for the vcpu vc
 * Valid CPU of a vcpu is intesection of vcpu's affinity
 * and available cpus
 */
static int
rt_cpu_pick(const struct scheduler *ops, struct vcpu *vc)
{
    cpumask_t cpus;
    cpumask_t *online;
    int cpu;

    online = cpupool_domain_cpumask(vc->domain);
    cpumask_and(&cpus, online, vc->cpu_hard_affinity);

    cpu = cpumask_test_cpu(vc->processor, &cpus)
            ? vc->processor
            : cpumask_cycle(vc->processor, &cpus);
    ASSERT( !cpumask_empty(&cpus) && cpumask_test_cpu(cpu, &cpus) );

    return cpu;
}

/*
 * Burn budget in nanosecond granularity
 */
static void
burn_budget(const struct scheduler *ops, struct rt_vcpu *svc, s_time_t now)
{
    s_time_t delta;

    /* don't burn budget for idle VCPU */
    if ( is_idle_vcpu(svc->vcpu) )
        return;

    /* burn at nanoseconds level */
    delta = now - svc->last_start;
    /*
     * delta < 0 only happens in nested virtualization;
     * TODO: how should we handle delta < 0 in a better way?
     */
    if ( delta < 0 )
    {
        printk("%s, ATTENTION: now is behind last_start! delta=%"PRI_stime"\n",
                __func__, delta);
        svc->last_start = now;
        return;
    }

    svc->cur_budget -= delta;

    if ( svc->cur_budget <= 0 )
<<<<<<< HEAD
    {    
        svc->cur_budget = 0;
        /* 
         * Set __RTDS_was_depleted so the replenishment
         * handler can let this vcpu tickle if it was refilled.
         */
        set_bit(__RTDS_was_depleted, &svc->flags);
=======
    {
        svc->cur_budget = 0;
        set_bit(__RTDS_depleted, &svc->flags);
>>>>>>> d4024246
    }

    /* TRACE */
    {
        struct {
            unsigned vcpu:16, dom:16;
            unsigned cur_budget_lo;
            unsigned cur_budget_hi;
            int delta;
        } d;
        d.dom = svc->vcpu->domain->domain_id;
        d.vcpu = svc->vcpu->vcpu_id;
        d.cur_budget_lo = (unsigned) svc->cur_budget;
        d.cur_budget_hi = (unsigned) (svc->cur_budget >> 32);
        d.delta = delta;
        trace_var(TRC_RTDS_BUDGET_BURN, 1,
                  sizeof(d),
                  (unsigned char *) &d);
    }
}

/*
 * RunQ is sorted. Pick first one within cpumask. If no one, return NULL
 * lock is grabbed before calling this function
 */
static struct rt_vcpu *
__runq_pick(const struct scheduler *ops, const cpumask_t *mask)
{
    struct list_head *runq = rt_runq(ops);
    struct list_head *iter;
    struct rt_vcpu *svc = NULL;
    struct rt_vcpu *iter_svc = NULL;
    cpumask_t cpu_common;
    cpumask_t *online;

    list_for_each(iter, runq)
    {
        iter_svc = __q_elem(iter);

        /* mask cpu_hard_affinity & cpupool & mask */
        online = cpupool_domain_cpumask(iter_svc->vcpu->domain);
        cpumask_and(&cpu_common, online, iter_svc->vcpu->cpu_hard_affinity);
        cpumask_and(&cpu_common, mask, &cpu_common);
        if ( cpumask_empty(&cpu_common) )
            continue;

        ASSERT( iter_svc->cur_budget > 0 );

        svc = iter_svc;
        break;
    }

    /* TRACE */
    {
        if( svc != NULL )
        {
            struct {
                unsigned vcpu:16, dom:16;
                unsigned cur_deadline_lo, cur_deadline_hi;
                unsigned cur_budget_lo, cur_budget_hi;
            } d;
            d.dom = svc->vcpu->domain->domain_id;
            d.vcpu = svc->vcpu->vcpu_id;
            d.cur_deadline_lo = (unsigned) svc->cur_deadline;
            d.cur_deadline_hi = (unsigned) (svc->cur_deadline >> 32);
            d.cur_budget_lo = (unsigned) svc->cur_budget;
            d.cur_budget_hi = (unsigned) (svc->cur_budget >> 32);
            trace_var(TRC_RTDS_RUNQ_PICK, 1,
                      sizeof(d),
                      (unsigned char *) &d);
        }
    }

    return svc;
}

/*
<<<<<<< HEAD
 * when mode change is finished, it cleans up
 * all the lists and states
 */
static void
mode_change_over(const struct scheduler *ops)
{
    struct list_head *iter, *temp;
    struct list_head *lists[4] = {
        &rtds_mc.old_vcpus,
        &rtds_mc.new_vcpus,
        &rtds_mc.changed_vcpus,
        &rtds_mc.unchanged_vcpus
    };
    int i;
    printk("cleaning up:\n");
    for( i = 0; i< 4; i++)
    {
        list_for_each_safe( iter, temp, lists[i] )
        {
            struct rt_vcpu* svc = __type_elem(iter);
           // rt_dump_vcpu(ops, svc);
        // taken off runq/replq inside
            __type_remove(svc);
        }

    }
    rtds_mc.in_trans = 0;
    printk("mc took %"PRI_stime"\n", NOW() - rtds_mc.recv); 
}

/*
=======
>>>>>>> d4024246
 * schedule function for rt scheduler.
 * The lock is already grabbed in schedule.c, no need to lock here
 */
static struct task_slice
rt_schedule(const struct scheduler *ops, s_time_t now, bool_t tasklet_work_scheduled)
{
    const int cpu = smp_processor_id();
    struct rt_private *prv = rt_priv(ops);
    struct rt_vcpu *const scurr = rt_vcpu(current);
    struct rt_vcpu *snext = NULL;
    struct task_slice ret = { .migrated = 0 };
    static int count = 0;
    //struct list_head *iter,*temp;

    /* clear ticked bit now that we've been scheduled */
    cpumask_clear_cpu(cpu, &prv->tickled);

    /* burn_budget would return for IDLE VCPU */
    burn_budget(ops, scurr, now);

<<<<<<< HEAD
    if(rtds_mc.in_trans)
    {    
        printk("rt_sched:\nscurr = vcpu%d, %sactive type=%d %sidle bgt=%"PRI_stime" now=%"PRI_stime"\n", current->vcpu_id, scurr->active == 1? "":" not", scurr->type, is_idle_vcpu(scurr->vcpu)? "":"not ", scurr->budget, now);
        count++;
        if(count == 20)
            rtds_mc.in_trans = 0;
    }
=======
>>>>>>> d4024246
    if ( tasklet_work_scheduled )
    {
        trace_var(TRC_RTDS_SCHED_TASKLET, 1, 0,  NULL);
        snext = rt_vcpu(idle_vcpu[cpu]);
        if(rtds_mc.in_trans)
            printk("tasklet shit\n");
    }
    else
    {
        /* in transition */
        if( rtds_mc.in_trans )
        {
            printk("in trans..\n");
/* Disabling old/changed vcpus */
            




            /* guard to disable all at once for idle time proto */
            //else if ( 0 &&_runq_empty(ops) && scurr->cur_budget == 0)
           // {
          //      printk("guard for idle time satisfied\n");
                
           // }
            //else
                //printk("not ready to disable old.%"PRI_stime" %"PRI_stime"\n"
                   // ,now - rtds_mc.recv, rtds_mc.info.ofst_old);



/* periodicity for unchanged tasks 
            if( rtds_mc.info.peri == 0 )
            {
                printk("disabling unchanged..\n");
                list_for_each_safe( iter, temp, &rtds_mc.unchanged_vcpus )
                {
                    struct rt_vcpu* svc = __type_elem(iter);
                    rt_dump_vcpu(ops, svc);

                    if( svc->cur_budget == 0 || ( !__vcpu_on_q(svc) ) )
                    {   // taken off runq/replq inside
                        __deactivate_vcpu(ops, svc);
                    }
                }
            }
            */
/* synchronous */
           // if( rtds_mc.info.sync == 1 )
           // {
                /*
                 * done after all old are disabled
                 * and all changed are inactive
                 */
         /*       if( _old_vcpus_inactive() && _changed_vcpus_inactive() )
                {
                    _activate_all_new_vcpus(ops);

                    if( rtds_mc.info.peri == 0 )
                        _activate_all_unchanged_vcpus(ops);

                    _activate_all_changed_vcpus(ops);
                    mode_change_over(ops);
                    count = 0;
                    printk("sync satisfied, mc finished\n");
                }
                else
                    printk("sync not satisfied\n");
            }
           // else
            {
                _activate_all_new_vcpus(ops);

                if( rtds_mc.info.peri == 0 )
                    _activate_all_unchanged_vcpus(ops);

            
                if( _old_vcpus_inactive() && _changed_vcpus_released())
                { 
                    mode_change_over(ops);
                    count = 0;
                    printk("async mc finished...\n");
                }
            }*/
            mode_change_over(ops);
        }
/* mode change over */


        snext = __runq_pick(ops, cpumask_of(cpu));
        if ( snext == NULL )
        {
            snext = rt_vcpu(idle_vcpu[cpu]);
            if(rtds_mc.in_trans)
                printk("nothing available\n");
        }

        /* if scurr has higher priority and budget, still pick scurr */
        if ( !is_idle_vcpu(current) &&
            vcpu_runnable(current) &&
            scurr->cur_budget > 0 &&
            scurr->active == 1 && /* still run scurr if active */
            ( is_idle_vcpu(snext->vcpu) ||
            scurr->cur_deadline <= snext->cur_deadline ) )
            snext = scurr;

        if(rtds_mc.in_trans)
        {
            if( is_idle_vcpu(snext->vcpu) )
                printk("snext: idle\n");
            else
                printk("snext: vcpu%d\n",snext->vcpu->vcpu_id);
        }
    }

    if ( snext != scurr &&
         !is_idle_vcpu(current) &&
         vcpu_runnable(current) )
        set_bit(__RTDS_delayed_runq_add, &scurr->flags);

    snext->last_start = now;
<<<<<<< HEAD

    ret.time =  -1; /* if an idle vcpu is picked */ 
=======
    ret.time =  -1; /* if an idle vcpu is picked */
>>>>>>> d4024246
    if ( !is_idle_vcpu(snext->vcpu) )
    {
        if ( snext != scurr )
        {
            __q_remove(snext);
            set_bit(__RTDS_scheduled, &snext->flags);
        }
        if ( snext->vcpu->processor != cpu )
        {
            snext->vcpu->processor = cpu;
            ret.migrated = 1;
        }
<<<<<<< HEAD
        ret.time = snext->budget; /* invoke the scheduler next time */
=======
        ret.time = snext->cur_budget; /* invoke the scheduler next time */
>>>>>>> d4024246
    }
    ret.task = snext->vcpu;

    return ret;
}

/*
 * Remove VCPU from RunQ
 * The lock is already grabbed in schedule.c, no need to lock here
 */
static void
rt_vcpu_sleep(const struct scheduler *ops, struct vcpu *vc)
{
    struct rt_vcpu * const svc = rt_vcpu(vc);

    BUG_ON( is_idle_vcpu(vc) );
    SCHED_STAT_CRANK(vcpu_sleep);

    if ( curr_on_cpu(vc->processor) == vc )
    {
        cpu_raise_softirq(vc->processor, SCHEDULE_SOFTIRQ);
       // printk("vcpu%d sleeps on core\n",vc->vcpu_id);
    }
    else if ( __vcpu_on_q(svc) )
    {
<<<<<<< HEAD
        //printk("vcpu%d sleeps on q\n",vc->vcpu_id);
        __q_remove(svc);
        __replq_remove(ops, svc);
=======
        __q_remove(svc);
        replq_remove(ops, svc);
>>>>>>> d4024246
    }
    else if ( svc->flags & RTDS_delayed_runq_add )
    {    
        clear_bit(__RTDS_delayed_runq_add, &svc->flags);
        //printk("vcpu%d sleeps before context saved\n",vc->vcpu_id);
    }
}

/*
 * Pick a cpu where to run a vcpu,
 * possibly kicking out the vcpu running there
 * Called by wake() and context_saved()
 * We have a running candidate here, the kick logic is:
 * Among all the cpus that are within the cpu affinity
 * 1) if the new->cpu is idle, kick it. This could benefit cache hit
 * 2) if there are any idle vcpu, kick it.
 * 3) now all pcpus are busy;
 *    among all the running vcpus, pick lowest priority one
 *    if snext has higher priority, kick it.
 *
 * TODO:
 * 1) what if these two vcpus belongs to the same domain?
 *    replace a vcpu belonging to the same domain introduces more overhead
 *
 * lock is grabbed before calling this function
 */
static void
runq_tickle(const struct scheduler *ops, struct rt_vcpu *new)
{
    struct rt_private *prv = rt_priv(ops);
    struct rt_vcpu *latest_deadline_vcpu = NULL; /* lowest priority */
    struct rt_vcpu *iter_svc;
    struct vcpu *iter_vc;
    int cpu = 0, cpu_to_tickle = 0;
    cpumask_t not_tickled;
    cpumask_t *online;

    if ( new == NULL || is_idle_vcpu(new->vcpu) )
        return;

    online = cpupool_domain_cpumask(new->vcpu->domain);
    cpumask_and(&not_tickled, online, new->vcpu->cpu_hard_affinity);
    cpumask_andnot(&not_tickled, &not_tickled, &prv->tickled);

    /* 1) if new's previous cpu is idle, kick it for cache benefit */
    if ( is_idle_vcpu(curr_on_cpu(new->vcpu->processor)) )
    {
        cpu_to_tickle = new->vcpu->processor;
        goto out;
    }

    /* 2) if there are any idle pcpu, kick it */
    /* The same loop also find the one with lowest priority */
    for_each_cpu(cpu, &not_tickled)
    {
        iter_vc = curr_on_cpu(cpu);
        if ( is_idle_vcpu(iter_vc) )
        {
            cpu_to_tickle = cpu;
            goto out;
        }
        iter_svc = rt_vcpu(iter_vc);
        if ( latest_deadline_vcpu == NULL ||
             iter_svc->cur_deadline > latest_deadline_vcpu->cur_deadline )
            latest_deadline_vcpu = iter_svc;
    }

    /* 3) candicate has higher priority, kick out lowest priority vcpu */
    if ( latest_deadline_vcpu != NULL &&
         new->cur_deadline < latest_deadline_vcpu->cur_deadline )
    {
        cpu_to_tickle = latest_deadline_vcpu->vcpu->processor;
        goto out;
    }

    /* didn't tickle any cpu */
    SCHED_STAT_CRANK(tickle_idlers_none);
    return;
out:
    /* TRACE */
    {
        struct {
            unsigned cpu:16, pad:16;
        } d;
        d.cpu = cpu_to_tickle;
        d.pad = 0;
        trace_var(TRC_RTDS_TICKLE, 1,
                  sizeof(d),
                  (unsigned char *)&d);
    }

    cpumask_set_cpu(cpu_to_tickle, &prv->tickled);
    SCHED_STAT_CRANK(tickle_idlers_some);
    cpu_raise_softirq(cpu_to_tickle, SCHEDULE_SOFTIRQ);
    return;
}

/*
 * Should always wake up runnable vcpu, put it back to RunQ.
 * Check priority to raise interrupt
 * The lock is already grabbed in schedule.c, no need to lock here
 * TODO: what if these two vcpus belongs to the same domain?
 */
static void
rt_vcpu_wake(const struct scheduler *ops, struct vcpu *vc)
{
    struct rt_vcpu * const svc = rt_vcpu(vc);
    s_time_t now = NOW();
    bool_t missed;

    BUG_ON( is_idle_vcpu(vc) );

    if ( unlikely(curr_on_cpu(vc->processor) == vc) )
    {
        SCHED_STAT_CRANK(vcpu_wake_running);
        return;
    }

    /* on RunQ/DepletedQ, just update info is ok */
    if ( unlikely(__vcpu_on_q(svc)) )
    {
        SCHED_STAT_CRANK(vcpu_wake_onrunq);
        return;
    }

    if ( likely(vcpu_runnable(vc)) )
        SCHED_STAT_CRANK(vcpu_wake_runnable);
    else
        SCHED_STAT_CRANK(vcpu_wake_not_runnable);

<<<<<<< HEAD
    if( !svc->active )
    {
        printk("vcpu%d wake up inactive\n", vc->vcpu_id);
        return;
    }

    //printk("vcpu%d wakes up\n",vc->vcpu_id);

=======
>>>>>>> d4024246
    /*
     * If a deadline passed while svc was asleep/blocked, we need new
     * scheduling parameters (a new deadline and full budget).
     */

    missed = ( now >= svc->cur_deadline );
    if ( missed )
        rt_update_deadline(now, svc);

<<<<<<< HEAD
    /* 
=======
    /*
>>>>>>> d4024246
     * If context hasn't been saved for this vcpu yet, we can't put it on
     * the run-queue/depleted-queue. Instead, we set the appropriate flag,
     * the vcpu will be put back on queue after the context has been saved
     * (in rt_context_save()).
     */
    if ( unlikely(svc->flags & RTDS_scheduled) )
    {
        set_bit(__RTDS_delayed_runq_add, &svc->flags);
        /*
         * The vcpu is waking up already, and we didn't even had the time to
         * remove its next replenishment event from the replenishment queue
         * when it blocked! No big deal. If we did not miss the deadline in
         * the meantime, let's just leave it there. If we did, let's remove it
         * and queue a new one (to occur at our new deadline).
         */
        if ( missed )
           replq_reinsert(ops, svc);
        return;
    }

    /* Replenishment event got cancelled when we blocked. Add it back. */
<<<<<<< HEAD
    __replq_insert(ops, svc); 
=======
    replq_insert(ops, svc);
>>>>>>> d4024246
    /* insert svc to runq/depletedq because svc is not in queue now */
    __runq_insert(ops, svc);

    runq_tickle(ops, svc);
}

/*
 * scurr has finished context switch, insert it back to the RunQ,
 * and then pick the highest priority vcpu from runq to run
 */
static void
rt_context_saved(const struct scheduler *ops, struct vcpu *vc)
{
    struct rt_vcpu *svc = rt_vcpu(vc);
    spinlock_t *lock = vcpu_schedule_lock_irq(vc);

    clear_bit(__RTDS_scheduled, &svc->flags);
    /* not insert idle vcpu to runq */
    if ( is_idle_vcpu(vc) )
        goto out;

    if ( test_and_clear_bit(__RTDS_delayed_runq_add, &svc->flags) &&
         likely(vcpu_runnable(vc)) && svc->active == 1 )
    {
        __runq_insert(ops, svc);
        runq_tickle(ops, svc);
    }
    else
<<<<<<< HEAD
        __replq_remove(ops, svc);
=======
        replq_remove(ops, svc);
>>>>>>> d4024246

out:
    vcpu_schedule_unlock_irq(lock, vc);
}

/*
 * set/get each vcpu info of each domain
 */
static int
rt_dom_cntl(
    const struct scheduler *ops,
    struct domain *d,
    struct xen_domctl_scheduler_op *op)
{
    struct rt_private *prv = rt_priv(ops);
    struct rt_vcpu *svc;
    struct vcpu *v;
    unsigned long flags;
    int rc = 0;
    struct list_head *iter;
    xen_domctl_schedparam_t local_params;
    mode_change_info_t* mc;
    uint32_t index = 0;
    uint32_t len;


    switch ( op->cmd )
    {
    case XEN_DOMCTL_SCHEDOP_getinfo:
        if ( d->max_vcpus > 0 )
        {
            spin_lock_irqsave(&prv->lock, flags);
            svc = rt_vcpu(d->vcpu[0]);
            op->u.rtds.period = svc->period / MICROSECS(1);
            op->u.rtds.budget = svc->budget / MICROSECS(1);
            spin_unlock_irqrestore(&prv->lock, flags);
        }
        else
        {
            /* If we don't have vcpus yet, let's just return the defaults. */
            op->u.rtds.period = RTDS_DEFAULT_PERIOD;
            op->u.rtds.budget = RTDS_DEFAULT_BUDGET;
        }
        break;
    case XEN_DOMCTL_SCHEDOP_putinfo:
        if ( op->u.rtds.period == 0 || op->u.rtds.budget == 0 )
        {
            rc = -EINVAL;
            break;
        }
        spin_lock_irqsave(&prv->lock, flags);
        for_each_vcpu ( d, v )
        {
            svc = rt_vcpu(v);
            svc->period = MICROSECS(op->u.rtds.period); /* transfer to nanosec */
            svc->budget = MICROSECS(op->u.rtds.budget);
        }
        spin_unlock_irqrestore(&prv->lock, flags);
        break;

    case XEN_DOMCTL_SCHEDOP_putMC: 
        printk("rtds mode change info:\n");
        spin_lock_irqsave(&prv->lock, flags);
        mc = &(op->u.mode_change.info);
        len = mc->nr_new + mc->nr_old + mc->nr_changed + mc->nr_unchanged;
        printk("total %d vcpus\n", len);
        for ( index = 0; index < len; index++ )
        {
            if ( copy_from_guest_offset(&local_params, op->u.mode_change.params, index,1) )
            {
                rc = -EFAULT;
                goto out;
            }

            if( local_params.vcpuid >= d->max_vcpus ||
                    d->vcpu[local_params.vcpuid] == NULL ) 
            {
                rc = -EINVAL;
                spin_unlock_irqrestore(&prv->lock, flags);
                break;
            }
            svc = rt_vcpu(d->vcpu[local_params.vcpuid]);
            svc->new_param = local_params.rtds;
            svc->disable_running = local_params.disable_running;
            printk("d_r=%d",svc->disable_running);
            svc->disable_released = local_params.disable_released;
            printk("d_l=%d",svc->disable_released);
            svc->disable_not_released = local_params.disable_not_released;
            printk("d_n=%d",svc->disable_not_released);
            svc->active = 1;
            switch (local_params.type)
            {
                case OLD:
                    svc->type = OLD;
                    printk("vcpu%d is old\n", svc->vcpu->vcpu_id);
                    list_add_tail(&svc->type_elem, &rtds_mc.old_vcpus);
                    break;
                case NEW:
                    svc->type = NEW;
                    svc->active = 0;
                    printk("vcpu%d is new ", svc->vcpu->vcpu_id);
                
                    //svc->period = svc->new_param.period;
                    //svc->budget = svc->new_param.budget;
                    printk(" -p%d -b%d\n",svc->new_param.period,svc->new_param.budget);

                    list_add_tail(&svc->type_elem, &rtds_mc.new_vcpus);
                    break;
                case CHANGED:
                    svc->type = CHANGED;
                    svc->mode = 0;
                    printk("vcpu%d is changed", svc->vcpu->vcpu_id);
                    printk(" -p%d -b%d\n",svc->new_param.period,svc->new_param.budget);

                    list_add_tail(&svc->type_elem, &rtds_mc.changed_vcpus);
                    break;
                case UNCHANGED:
                    svc->type = UNCHANGED;
                    printk("vcpu%d is unchanged\n", svc->vcpu->vcpu_id);
                    list_add_tail(&svc->type_elem, &rtds_mc.unchanged_vcpus);
                    break;

            }

            printk("ofst_new=%"PRIi64"\n", local_params.ofst_new);
            svc->t_enable = local_params.ofst_new;
            printk("ofst_old=%"PRIi64"\n", local_params.ofst_old);
            svc->t_disable = local_params.ofst_old;
        }

        rtds_mc.info = *mc;

        /*printk("This protocol is ");
        printk(rtds_mc.info.sync == 1? "synchronous ":
            "asynchronous ");

        printk(rtds_mc.info.peri == 1? "with periodicity\n":
            "without periodicity\n");
        */
        
        printk("old vcpu info:\n");
        list_for_each( iter, &rtds_mc.old_vcpus )
        {
            svc = __type_elem(iter);
            printk("vcpu%d ",svc->vcpu->vcpu_id);
        }

        printk("\nnew vcpu info:\n");
        list_for_each( iter, &rtds_mc.new_vcpus )
        {
            svc = __type_elem(iter);
            printk("vcpu%d ",svc->vcpu->vcpu_id);
        }

        printk("\nunchanged vcpu info:\n");
        list_for_each( iter, &rtds_mc.unchanged_vcpus )
        {
            svc = __type_elem(iter);
            printk("vcpu%d ",svc->vcpu->vcpu_id);
        }
 
        printk("\nchanged vcpu info:\n");
        list_for_each( iter, &rtds_mc.changed_vcpus )
        {
            svc = __type_elem(iter);
            printk("vcpu%d ",svc->vcpu->vcpu_id);
        }

        printk("\n");

        rtds_mc.in_trans = 1;
        rtds_mc.recv = NOW();
        printk("MC rev: %"PRI_stime"\n", rtds_mc.recv);
    out:
        spin_unlock_irqrestore(&prv->lock, flags);
        /* invoke scheduler now */
        cpu_raise_softirq(current->processor, SCHEDULE_SOFTIRQ);

        break;
    }
    return rc;
}

/*
 * The replenishment timer handler picks vcpus
 * from the replq and does the actual replenishment.
 */
<<<<<<< HEAD
static void repl_handler(void *data){
    unsigned long flags;
    s_time_t now = NOW();
    struct scheduler *ops = data; 
=======
static void repl_timer_handler(void *data){
    s_time_t now = NOW();
    struct scheduler *ops = data;
>>>>>>> d4024246
    struct rt_private *prv = rt_priv(ops);
    struct list_head *replq = rt_replq(ops);
    struct list_head *runq = rt_runq(ops);
    struct timer *repl_timer = prv->repl_timer;
    struct list_head *iter, *tmp;
<<<<<<< HEAD
    struct list_head tmp_replq;
    struct rt_vcpu *svc = NULL;

    spin_lock_irqsave(&prv->lock, flags);

    stop_timer(repl_timer);

    /*
     * A temperary queue for updated vcpus.
     * It is used to tickle.
     */
    INIT_LIST_HEAD(&tmp_replq);

=======
    struct rt_vcpu *svc;
    LIST_HEAD(tmp_replq);

    spin_lock_irq(&prv->lock);

    /*
     * Do the replenishment and move replenished vcpus
     * to the temporary list to tickle.
     * If svc is on run queue, we need to put it at
     * the correct place since its deadline changes.
     */
>>>>>>> d4024246
    list_for_each_safe ( iter, tmp, replq )
    {
        svc = replq_elem(iter);

        if ( now < svc->cur_deadline )
            break;

<<<<<<< HEAD
        rt_update_deadline(now, svc);
        /*
         * When a vcpu is replenished, it is moved
         * to a temporary queue to tickle.
         */
        list_del(&svc->replq_elem);
        list_add(&svc->replq_elem, &tmp_replq);

        /*
         * If svc is on run queue, we need
         * to put it to the correct place since
         * its deadline changes.
         */
        if ( __vcpu_on_q(svc) )
        {
            /* put back to runq */
=======
        list_del(&svc->replq_elem);
        rt_update_deadline(now, svc);
        list_add(&svc->replq_elem, &tmp_replq);

        if ( __vcpu_on_q(svc) )
        {
>>>>>>> d4024246
            __q_remove(svc);
            __runq_insert(ops, svc);
        }
    }

<<<<<<< HEAD
    /* Iterate through the list of updated vcpus. */
    list_for_each_safe ( iter, tmp, &tmp_replq )
    {
        struct vcpu* vc;
        svc = replq_elem(iter);
        vc = svc->vcpu;

        if ( curr_on_cpu(vc->processor) == vc && 
             ( !list_empty(runq) ) )
        {
            /*
             * If the vcpu is running, let the head
             * of the run queue tickle if it has a 
             * higher priority.
             */
            struct rt_vcpu *next_on_runq = __q_elem(runq->next);
            if ( svc->cur_deadline > next_on_runq->cur_deadline )
                runq_tickle(ops, next_on_runq);
        }
        else if ( __vcpu_on_q(svc) )
        {
            /* Only need to tickle a vcpu that was depleted. */
            if ( test_and_clear_bit(__RTDS_was_depleted, &svc->flags) )
                runq_tickle(ops, svc);
        }

        list_del(&svc->replq_elem);
        /* Move it back to the replenishment event queue. */
        deadline_queue_insert(&replq_elem, svc, &svc->replq_elem, replq);
    }

    /* 
     * Use the vcpu that's on the top of the run queue.
     * Otherwise don't program the timer.
=======
    /*
     * Iterate through the list of updated vcpus.
     * If an updated vcpu is running, tickle the head of the
     * runqueue if it has a higher priority.
     * If an updated vcpu was depleted and on the runqueue, tickle it.
     * Finally, reinsert the vcpus back to replenishement events list.
     */
    list_for_each_safe ( iter, tmp, &tmp_replq )
    {
        svc = replq_elem(iter);

        if ( curr_on_cpu(svc->vcpu->processor) == svc->vcpu &&
             !list_empty(runq) )
        {
            struct rt_vcpu *next_on_runq = __q_elem(runq->next);

            if ( svc->cur_deadline > next_on_runq->cur_deadline )
                runq_tickle(ops, next_on_runq);
        }
        else if ( __vcpu_on_q(svc) &&
                  test_and_clear_bit(__RTDS_depleted, &svc->flags) )
            runq_tickle(ops, svc);

        list_del(&svc->replq_elem);
        deadline_replq_insert(svc, &svc->replq_elem, replq);
    }

    /*
     * If there are vcpus left in the replenishment event list,
     * set the next replenishment to happen at the deadline of
     * the one in the front.
>>>>>>> d4024246
     */
    if ( !list_empty(replq) )
        set_timer(repl_timer, replq_elem(replq->next)->cur_deadline);

<<<<<<< HEAD
    spin_unlock_irqrestore(&prv->lock, flags);
=======
    spin_unlock_irq(&prv->lock);
>>>>>>> d4024246
}

static const struct scheduler sched_rtds_def = {
    .name           = "SMP RTDS Scheduler",
    .opt_name       = "rtds",
    .sched_id       = XEN_SCHEDULER_RTDS,
    .sched_data     = NULL,

    .dump_cpu_state = rt_dump_pcpu,
    .dump_settings  = rt_dump,
    .init           = rt_init,
    .deinit         = rt_deinit,
    .alloc_pdata    = rt_alloc_pdata,
    .free_pdata     = rt_free_pdata,
    .alloc_domdata  = rt_alloc_domdata,
    .free_domdata   = rt_free_domdata,
    .init_domain    = rt_dom_init,
    .destroy_domain = rt_dom_destroy,
    .alloc_vdata    = rt_alloc_vdata,
    .free_vdata     = rt_free_vdata,
    .insert_vcpu    = rt_vcpu_insert,
    .remove_vcpu    = rt_vcpu_remove,

    .adjust         = rt_dom_cntl,

    .pick_cpu       = rt_cpu_pick,
    .do_schedule    = rt_schedule,
    .sleep          = rt_vcpu_sleep,
    .wake           = rt_vcpu_wake,
    .context_saved  = rt_context_saved,
};

REGISTER_SCHEDULER(sched_rtds_def);<|MERGE_RESOLUTION|>--- conflicted
+++ resolved
@@ -4,14 +4,9 @@
  *
  * by Sisu Xi, 2013, Washington University in Saint Louis
  * Meng Xu, 2014-2016, University of Pennsylvania
-<<<<<<< HEAD
- * Tianyang Chen, 2016, University of Pennsylvania
- * Dagaen Golomb, 2016, University of Pennsylvania
-=======
  *
  * Conversion toward event driven model by Tianyang Chen
  * and Dagaen Golomb, 2016, University of Pennsylvania
->>>>>>> d4024246
  *
  * based on the code of credit Scheduler
  */
@@ -124,18 +119,6 @@
 #define RTDS_delayed_runq_add (1<<__RTDS_delayed_runq_add)
 
 /*
-<<<<<<< HEAD
- * The replenishment timer handler needs to check this bit
- * to know where a replenished vcpu was, when deciding which
- * vcpu should tickle.
- * A replenished vcpu should tickle if it was moved from the
- * depleted queue to the run queue.
- * + Set in burn_budget() if a vcpu has zero budget left.
- * + Cleared and checked in the repenishment handler.
- */
-#define __RTDS_was_depleted     3
-#define RTDS_was_depleted (1<<__RTDS_was_depleted)
-=======
  * RTDS_depleted: Does this vcp run out of budget?
  * This flag is
  * + set in burn_budget() if a vcpu has zero budget left;
@@ -144,7 +127,6 @@
  */
 #define __RTDS_depleted     3
 #define RTDS_depleted (1<<__RTDS_depleted)
->>>>>>> d4024246
 
 /*
  * rt tracing events ("only" 512 available!). Check
@@ -174,12 +156,7 @@
  */
 static unsigned int nr_rt_ops;
 
-<<<<<<< HEAD
-/* handler for the replenishment timer */
-static void repl_handler(void *data);
-=======
 static void repl_timer_handler(void *data);
->>>>>>> d4024246
 
 /*
  * Systme-wide private data, include global RunQueue/DepletedQ
@@ -201,11 +178,7 @@
  */
 struct rt_vcpu {
     struct list_head q_elem;    /* on the runq/depletedq list */
-<<<<<<< HEAD
-    struct list_head replq_elem; /* on the repl event list */
-=======
     struct list_head replq_elem; /* on the replenishment events list */
->>>>>>> d4024246
 
     /* Up-pointers */
     struct rt_dom *sdom;
@@ -288,15 +261,12 @@
     return &rt_priv(ops)->replq;
 }
 
-<<<<<<< HEAD
 static struct rt_vcpu*
 __type_elem(struct list_head *elem)
 {
     return list_entry(elem, struct rt_vcpu, type_elem);
 }
 
-=======
->>>>>>> d4024246
 /*
  * Helper functions for manipulating the runqueue, the depleted queue,
  * and the replenishment events queue.
@@ -416,11 +386,7 @@
         rt_dump_vcpu(ops, svc);
     }
 
-<<<<<<< HEAD
-    printk("Global Replenishment Event info:\n");
-=======
     printk("Global Replenishment Events info:\n");
->>>>>>> d4024246
     list_for_each( iter, replq )
     {
         svc = replq_elem(iter);
@@ -491,13 +457,6 @@
     return;
 }
 
-<<<<<<< HEAD
-/* 
- * A helper function that only removes a vcpu from a queue 
- * and it returns 1 if the vcpu was in front of the list.
- */
-static inline int
-=======
 /*
  * Helpers for removing and inserting a vcpu in a queue
  * that is being kept ordered by the vcpus' deadlines (as EDF
@@ -511,7 +470,6 @@
  * are dealing with).
  */
 static inline bool_t
->>>>>>> d4024246
 deadline_queue_remove(struct list_head *queue, struct list_head *elem)
 {
     int pos = 0;
@@ -523,8 +481,6 @@
     return !pos;
 }
 
-<<<<<<< HEAD
-=======
 static inline bool_t
 deadline_queue_insert(struct rt_vcpu * (*qelem)(struct list_head *),
                       struct rt_vcpu *svc, struct list_head *elem,
@@ -548,7 +504,6 @@
 #define deadline_replq_insert(...) \
   deadline_queue_insert(&replq_elem, ##__VA_ARGS__)
 
->>>>>>> d4024246
 static inline void
 __q_remove(struct rt_vcpu *svc)
 {
@@ -556,74 +511,23 @@
     list_del_init(&svc->q_elem);
 }
 
-<<<<<<< HEAD
-/*
- * Removing a vcpu from the replenishment queue could
- * re-program the timer for the next replenishment event
- * if it was at the front of the list.
- */
 static inline void
-__replq_remove(const struct scheduler *ops, struct rt_vcpu *svc)
+__type_remove(struct rt_vcpu *svc)
+{
+    printk("remove vcpu%d from type\n", svc->vcpu->vcpu_id);
+    list_del_init(&svc->type_elem);
+}
+
+static inline void
+replq_remove(const struct scheduler *ops, struct rt_vcpu *svc)
 {
     struct rt_private *prv = rt_priv(ops);
     struct list_head *replq = rt_replq(ops);
-    struct timer* repl_timer = prv->repl_timer;
-=======
-static inline void
-replq_remove(const struct scheduler *ops, struct rt_vcpu *svc)
-{
-    struct rt_private *prv = rt_priv(ops);
-    struct list_head *replq = rt_replq(ops);
->>>>>>> d4024246
 
     ASSERT( vcpu_on_replq(svc) );
 
     if ( deadline_queue_remove(replq, &svc->replq_elem) )
     {
-<<<<<<< HEAD
-        /* re-arm the timer for the next replenishment event */
-        if ( !list_empty(replq) )
-        {
-            struct rt_vcpu *svc_next = replq_elem(replq->next);
-            set_timer(repl_timer, svc_next->cur_deadline);
-        }
-        else
-            stop_timer(repl_timer);
-    }
-}
-
-static inline void
-__type_remove(struct rt_vcpu *svc)
-{
-    printk("remove vcpu%d from type\n", svc->vcpu->vcpu_id);
-    list_del_init(&svc->type_elem);
-}
-
-/*
- * An utility function that inserts a vcpu to a
- * queue based on certain order (EDF). The returned
- * value is 1 if a vcpu has been inserted to the
- * front of a list.
- */
-static int
-deadline_queue_insert(struct rt_vcpu * (*_get_q_elem)(struct list_head *elem),
-    struct rt_vcpu *svc, struct list_head *elem, struct list_head *queue)
-{
-    struct list_head *iter;
-    int pos = 0;
-
-    list_for_each ( iter, queue )
-    {
-        struct rt_vcpu * iter_svc = (*_get_q_elem)(iter);
-        if ( svc->cur_deadline <= iter_svc->cur_deadline )
-            break;
-
-        pos++;
-    }
-
-    list_add_tail(elem, iter);
-    return !pos;
-=======
         /*
          * The replenishment timer needs to be set to fire when a
          * replenishment for the vcpu at the front of the replenishment
@@ -638,7 +542,6 @@
         else
             stop_timer(prv->repl_timer);
     }
->>>>>>> d4024246
 }
 
 /*
@@ -648,7 +551,7 @@
  * inserted to the front of a list. 
  */
 static int
-critical_queue_insert(struct rt_vcpu * (*_get_q_elem)(struct list_head *elem),
+critical_queue_insert(struct rt_vcpu * (*qelem)(struct list_head *),
     struct rt_vcpu *svc, struct list_head *elem, struct list_head *queue)
 {
     struct list_head *iter;
@@ -656,7 +559,7 @@
 
     list_for_each ( iter, queue )
     {
-        struct rt_vcpu * iter_svc = (*_get_q_elem)(iter);
+        struct rt_vcpu * iter_svc = (*qelem)(iter);
         if ( svc->crit > iter_svc->crit ||
                 svc->cur_deadline <= iter_svc->cur_deadline )
             break;
@@ -687,35 +590,11 @@
     ASSERT( vcpu_on_replq(svc) );
     /* add svc to runq if svc still has budget */
     if ( svc->cur_budget > 0 )
-<<<<<<< HEAD
         critical_queue_insert(&__q_elem, svc, &svc->q_elem, runq);
-=======
-        deadline_runq_insert(svc, &svc->q_elem, runq);
->>>>>>> d4024246
     else
         list_add(&svc->q_elem, &prv->depletedq);
 }
 
-<<<<<<< HEAD
-/*
- * Insert svc into the replenishment event list
- * in replenishment time order.
- * vcpus that need to be replished earlier go first.
- * The timer may be re-programmed if svc is inserted
- * at the front of the event list.
- */
-static void
-__replq_insert(const struct scheduler *ops, struct rt_vcpu *svc)
-{
-    struct list_head *replq = rt_replq(ops);
-    struct rt_private *prv = rt_priv(ops);
-    struct timer *repl_timer = prv->repl_timer;
-
-    ASSERT( !vcpu_on_replq(svc) );
-
-    if ( deadline_queue_insert(&replq_elem, svc, &svc->replq_elem, replq) )
-        set_timer(repl_timer, svc->cur_deadline);
-=======
 static void
 replq_insert(const struct scheduler *ops, struct rt_vcpu *svc)
 {
@@ -730,118 +609,19 @@
      */
     if ( deadline_replq_insert(svc, &svc->replq_elem, replq) )
         set_timer(prv->repl_timer, svc->cur_deadline);
->>>>>>> d4024246
 }
 
 /*
  * Removes and re-inserts an event to the replenishment queue.
-<<<<<<< HEAD
-=======
  * The aim is to update its position inside the queue, as its
  * deadline (and hence its replenishment time) could have
  * changed.
->>>>>>> d4024246
  */
 static void
 replq_reinsert(const struct scheduler *ops, struct rt_vcpu *svc)
 {
     struct list_head *replq = rt_replq(ops);
-<<<<<<< HEAD
     struct rt_private *prv = rt_priv(ops);
-    struct timer *repl_timer = prv->repl_timer;
-
-    ASSERT( vcpu_on_replq(svc) );
-
-    if ( deadline_queue_remove(replq, &svc->replq_elem) )
-    {
-        if ( deadline_queue_insert(&replq_elem, svc, &svc->replq_elem, replq) )
-            set_timer(repl_timer, svc->cur_deadline);
-        else
-        {
-            struct rt_vcpu *svc_next = replq_elem(replq->next);
-            set_timer(repl_timer, svc_next->cur_deadline);
-        }
-    }
-    else if ( deadline_queue_insert(&replq_elem, svc, &svc->replq_elem, replq) )
-        set_timer(repl_timer, svc->cur_deadline);
-}
-
-/* mode change helper functions */
-/*
-static int
-_runq_empty(const struct scheduler *ops)
-{
-    struct rt_private *prv = rt_priv(ops);
-    return list_empty(&prv->runq);
-}
-
-static void
-_update_changed_vcpu(struct rt_vcpu *svc)
-{
-    ASSERT( svc->type == CHANGED);
-
-   // printk("updating vcpu%d p = %d b = %d/n", svc->vcpu->vcpu_id, svc->new_param.period, svc->new_param.budget);
-    svc->period = svc->new_param.period;
-    svc->budget = svc->new_param.budget;
-
-}
-static int
-_old_vcpus_inactive(void)
-{
-    struct list_head* iter;
-    list_for_each(iter, &rtds_mc.old_vcpus)
-    {
-        struct rt_vcpu* svc = __type_elem(iter);
-        if(svc->active == 1)
-            return 0;
-    }
-    return 1;
-}
-
-static int
-_changed_vcpus_inactive(void)
-{
-    struct list_head* iter;
-    list_for_each(iter, &rtds_mc.changed_vcpus)
-    {
-        struct rt_vcpu* svc = __type_elem(iter);
-        if(svc->active == 1)
-            return 0;
-    }
-    return 1;
-}
-*/
-/*
- * Checks if all changed vcpus are released
- * by checking if the type queue is empty.
- * If a protocol is synchronous, a changed
- * vcpu will be taken off from type queue.
- * This function should only be used with sync == 1
- */
-/*
-static int
-_changed_vcpus_released(void)
-{
-    return list_empty(&rtds_mc.changed_vcpus);
-}
-*/
-
-/* need to update deadline before activating */
-/*
-static void
-__activate_vcpu(const struct scheduler *ops, struct rt_vcpu* svc)
-{
-    if( svc->active == 0 )
-    {
-        svc->active = 1;
-
-        __replq_insert(ops, svc);
-
-        if( (!(svc->flags & RTDS_delayed_runq_add) &&
-               (!__vcpu_on_q(svc)) ))
-            __runq_insert(ops, svc);
-        printk("activate vcpu%d\n",svc->vcpu->vcpu_id); 
-=======
     struct rt_vcpu *rearm_svc = svc;
     bool_t rearm = 0;
 
@@ -861,7 +641,6 @@
         deadline_replq_insert(svc, &svc->replq_elem, replq);
         rearm_svc = replq_elem(replq->next);
         rearm = 1;
->>>>>>> d4024246
     }
     else
         rearm = deadline_replq_insert(svc, &svc->replq_elem, replq);
@@ -869,6 +648,83 @@
     if ( rearm )
         set_timer(rt_priv(ops)->repl_timer, rearm_svc->cur_deadline);
 }
+
+/* mode change helper functions */
+/*
+static int
+_runq_empty(const struct scheduler *ops)
+{
+    struct rt_private *prv = rt_priv(ops);
+    return list_empty(&prv->runq);
+}
+
+static void
+_update_changed_vcpu(struct rt_vcpu *svc)
+{
+    ASSERT( svc->type == CHANGED);
+
+   // printk("updating vcpu%d p = %d b = %d/n", svc->vcpu->vcpu_id, svc->new_param.period, svc->new_param.budget);
+    svc->period = svc->new_param.period;
+    svc->budget = svc->new_param.budget;
+
+}
+static int
+_old_vcpus_inactive(void)
+{
+    struct list_head* iter;
+    list_for_each(iter, &rtds_mc.old_vcpus)
+    {
+        struct rt_vcpu* svc = __type_elem(iter);
+        if(svc->active == 1)
+            return 0;
+    }
+    return 1;
+}
+
+static int
+_changed_vcpus_inactive(void)
+{
+    struct list_head* iter;
+    list_for_each(iter, &rtds_mc.changed_vcpus)
+    {
+        struct rt_vcpu* svc = __type_elem(iter);
+        if(svc->active == 1)
+            return 0;
+    }
+    return 1;
+}
+*/
+/*
+ * Checks if all changed vcpus are released
+ * by checking if the type queue is empty.
+ * If a protocol is synchronous, a changed
+ * vcpu will be taken off from type queue.
+ * This function should only be used with sync == 1
+ */
+/*
+static int
+_changed_vcpus_released(void)
+{
+    return list_empty(&rtds_mc.changed_vcpus);
+}
+*/
+
+/* need to update deadline before activating */
+/*
+static void
+__activate_vcpu(const struct scheduler *ops, struct rt_vcpu* svc)
+{
+    if( svc->active == 0 )
+    {
+        svc->active = 1;
+
+        __replq_insert(ops, svc);
+
+        if( (!(svc->flags & RTDS_delayed_runq_add) &&
+               (!__vcpu_on_q(svc)) ))
+            __runq_insert(ops, svc);
+        printk("activate vcpu%d\n",svc->vcpu->vcpu_id); 
+
 */
 /*
  * deactivate a single vcpu and take it off the queues
@@ -1020,27 +876,19 @@
     INIT_LIST_HEAD(&prv->runq);
     INIT_LIST_HEAD(&prv->depletedq);
     INIT_LIST_HEAD(&prv->replq);
-<<<<<<< HEAD
 
     /* mode change */
     INIT_LIST_HEAD(&rtds_mc.old_vcpus);
     INIT_LIST_HEAD(&rtds_mc.new_vcpus);
     INIT_LIST_HEAD(&rtds_mc.unchanged_vcpus);
     INIT_LIST_HEAD(&rtds_mc.changed_vcpus);
-=======
->>>>>>> d4024246
 
     cpumask_clear(&prv->tickled);
 
     ops->sched_data = prv;
 
-<<<<<<< HEAD
-    /* 
-     * The timer initialization will happen later when 
-=======
     /*
      * The timer initialization will happen later when
->>>>>>> d4024246
      * the first pcpu is added to this pool in alloc_pdata.
      */
     prv->repl_timer = NULL;
@@ -1090,22 +938,14 @@
         return NULL;
 
     if ( prv->repl_timer == NULL )
-<<<<<<< HEAD
-    {   
-=======
-    {
->>>>>>> d4024246
+    {
         /* Allocate the timer on the first cpu of this pool. */
         prv->repl_timer = xzalloc(struct timer);
 
         if ( prv->repl_timer == NULL )
             return NULL;
 
-<<<<<<< HEAD
-        init_timer(prv->repl_timer, repl_handler, (void *)ops, cpu);
-=======
         init_timer(prv->repl_timer, repl_timer_handler, (void *)ops, cpu);
->>>>>>> d4024246
     }
 
     /* 1 indicates alloc. succeed in schedule.c */
@@ -1202,13 +1042,10 @@
 
     INIT_LIST_HEAD(&svc->q_elem);
     INIT_LIST_HEAD(&svc->replq_elem);
-<<<<<<< HEAD
 
     /* mode change */
     INIT_LIST_HEAD(&svc->type_elem);
 
-=======
->>>>>>> d4024246
     svc->flags = 0U;
     svc->sdom = dd;
     svc->vcpu = vc;
@@ -1257,13 +1094,8 @@
 
     if ( !__vcpu_on_q(svc) && vcpu_runnable(vc) )
     {
-<<<<<<< HEAD
-        __replq_insert(ops, svc);
- 
-=======
         replq_insert(ops, svc);
 
->>>>>>> d4024246
         if ( !vc->is_running )
             __runq_insert(ops, svc);
     }
@@ -1291,11 +1123,7 @@
         __q_remove(svc);
 
     if ( vcpu_on_replq(svc) )
-<<<<<<< HEAD
-        __replq_remove(ops,svc);
-=======
         replq_remove(ops,svc);
->>>>>>> d4024246
 
     vcpu_schedule_unlock_irq(lock, vc);
 }
@@ -1352,19 +1180,9 @@
     svc->cur_budget -= delta;
 
     if ( svc->cur_budget <= 0 )
-<<<<<<< HEAD
-    {    
-        svc->cur_budget = 0;
-        /* 
-         * Set __RTDS_was_depleted so the replenishment
-         * handler can let this vcpu tickle if it was refilled.
-         */
-        set_bit(__RTDS_was_depleted, &svc->flags);
-=======
     {
         svc->cur_budget = 0;
         set_bit(__RTDS_depleted, &svc->flags);
->>>>>>> d4024246
     }
 
     /* TRACE */
@@ -1442,7 +1260,6 @@
 }
 
 /*
-<<<<<<< HEAD
  * when mode change is finished, it cleans up
  * all the lists and states
  */
@@ -1474,8 +1291,6 @@
 }
 
 /*
-=======
->>>>>>> d4024246
  * schedule function for rt scheduler.
  * The lock is already grabbed in schedule.c, no need to lock here
  */
@@ -1496,7 +1311,6 @@
     /* burn_budget would return for IDLE VCPU */
     burn_budget(ops, scurr, now);
 
-<<<<<<< HEAD
     if(rtds_mc.in_trans)
     {    
         printk("rt_sched:\nscurr = vcpu%d, %sactive type=%d %sidle bgt=%"PRI_stime" now=%"PRI_stime"\n", current->vcpu_id, scurr->active == 1? "":" not", scurr->type, is_idle_vcpu(scurr->vcpu)? "":"not ", scurr->budget, now);
@@ -1504,8 +1318,6 @@
         if(count == 20)
             rtds_mc.in_trans = 0;
     }
-=======
->>>>>>> d4024246
     if ( tasklet_work_scheduled )
     {
         trace_var(TRC_RTDS_SCHED_TASKLET, 1, 0,  NULL);
@@ -1627,12 +1439,7 @@
         set_bit(__RTDS_delayed_runq_add, &scurr->flags);
 
     snext->last_start = now;
-<<<<<<< HEAD
-
-    ret.time =  -1; /* if an idle vcpu is picked */ 
-=======
     ret.time =  -1; /* if an idle vcpu is picked */
->>>>>>> d4024246
     if ( !is_idle_vcpu(snext->vcpu) )
     {
         if ( snext != scurr )
@@ -1645,11 +1452,7 @@
             snext->vcpu->processor = cpu;
             ret.migrated = 1;
         }
-<<<<<<< HEAD
-        ret.time = snext->budget; /* invoke the scheduler next time */
-=======
         ret.time = snext->cur_budget; /* invoke the scheduler next time */
->>>>>>> d4024246
     }
     ret.task = snext->vcpu;
 
@@ -1675,14 +1478,8 @@
     }
     else if ( __vcpu_on_q(svc) )
     {
-<<<<<<< HEAD
-        //printk("vcpu%d sleeps on q\n",vc->vcpu_id);
-        __q_remove(svc);
-        __replq_remove(ops, svc);
-=======
         __q_remove(svc);
         replq_remove(ops, svc);
->>>>>>> d4024246
     }
     else if ( svc->flags & RTDS_delayed_runq_add )
     {    
@@ -1813,7 +1610,6 @@
     else
         SCHED_STAT_CRANK(vcpu_wake_not_runnable);
 
-<<<<<<< HEAD
     if( !svc->active )
     {
         printk("vcpu%d wake up inactive\n", vc->vcpu_id);
@@ -1822,8 +1618,6 @@
 
     //printk("vcpu%d wakes up\n",vc->vcpu_id);
 
-=======
->>>>>>> d4024246
     /*
      * If a deadline passed while svc was asleep/blocked, we need new
      * scheduling parameters (a new deadline and full budget).
@@ -1833,11 +1627,8 @@
     if ( missed )
         rt_update_deadline(now, svc);
 
-<<<<<<< HEAD
-    /* 
-=======
+
     /*
->>>>>>> d4024246
      * If context hasn't been saved for this vcpu yet, we can't put it on
      * the run-queue/depleted-queue. Instead, we set the appropriate flag,
      * the vcpu will be put back on queue after the context has been saved
@@ -1859,11 +1650,7 @@
     }
 
     /* Replenishment event got cancelled when we blocked. Add it back. */
-<<<<<<< HEAD
-    __replq_insert(ops, svc); 
-=======
     replq_insert(ops, svc);
->>>>>>> d4024246
     /* insert svc to runq/depletedq because svc is not in queue now */
     __runq_insert(ops, svc);
 
@@ -1892,11 +1679,7 @@
         runq_tickle(ops, svc);
     }
     else
-<<<<<<< HEAD
-        __replq_remove(ops, svc);
-=======
         replq_remove(ops, svc);
->>>>>>> d4024246
 
 out:
     vcpu_schedule_unlock_irq(lock, vc);
@@ -2084,36 +1867,14 @@
  * The replenishment timer handler picks vcpus
  * from the replq and does the actual replenishment.
  */
-<<<<<<< HEAD
-static void repl_handler(void *data){
-    unsigned long flags;
-    s_time_t now = NOW();
-    struct scheduler *ops = data; 
-=======
 static void repl_timer_handler(void *data){
     s_time_t now = NOW();
     struct scheduler *ops = data;
->>>>>>> d4024246
     struct rt_private *prv = rt_priv(ops);
     struct list_head *replq = rt_replq(ops);
     struct list_head *runq = rt_runq(ops);
     struct timer *repl_timer = prv->repl_timer;
     struct list_head *iter, *tmp;
-<<<<<<< HEAD
-    struct list_head tmp_replq;
-    struct rt_vcpu *svc = NULL;
-
-    spin_lock_irqsave(&prv->lock, flags);
-
-    stop_timer(repl_timer);
-
-    /*
-     * A temperary queue for updated vcpus.
-     * It is used to tickle.
-     */
-    INIT_LIST_HEAD(&tmp_replq);
-
-=======
     struct rt_vcpu *svc;
     LIST_HEAD(tmp_replq);
 
@@ -2125,7 +1886,6 @@
      * If svc is on run queue, we need to put it at
      * the correct place since its deadline changes.
      */
->>>>>>> d4024246
     list_for_each_safe ( iter, tmp, replq )
     {
         svc = replq_elem(iter);
@@ -2133,72 +1893,17 @@
         if ( now < svc->cur_deadline )
             break;
 
-<<<<<<< HEAD
-        rt_update_deadline(now, svc);
-        /*
-         * When a vcpu is replenished, it is moved
-         * to a temporary queue to tickle.
-         */
-        list_del(&svc->replq_elem);
-        list_add(&svc->replq_elem, &tmp_replq);
-
-        /*
-         * If svc is on run queue, we need
-         * to put it to the correct place since
-         * its deadline changes.
-         */
-        if ( __vcpu_on_q(svc) )
-        {
-            /* put back to runq */
-=======
         list_del(&svc->replq_elem);
         rt_update_deadline(now, svc);
         list_add(&svc->replq_elem, &tmp_replq);
 
         if ( __vcpu_on_q(svc) )
         {
->>>>>>> d4024246
             __q_remove(svc);
             __runq_insert(ops, svc);
         }
     }
 
-<<<<<<< HEAD
-    /* Iterate through the list of updated vcpus. */
-    list_for_each_safe ( iter, tmp, &tmp_replq )
-    {
-        struct vcpu* vc;
-        svc = replq_elem(iter);
-        vc = svc->vcpu;
-
-        if ( curr_on_cpu(vc->processor) == vc && 
-             ( !list_empty(runq) ) )
-        {
-            /*
-             * If the vcpu is running, let the head
-             * of the run queue tickle if it has a 
-             * higher priority.
-             */
-            struct rt_vcpu *next_on_runq = __q_elem(runq->next);
-            if ( svc->cur_deadline > next_on_runq->cur_deadline )
-                runq_tickle(ops, next_on_runq);
-        }
-        else if ( __vcpu_on_q(svc) )
-        {
-            /* Only need to tickle a vcpu that was depleted. */
-            if ( test_and_clear_bit(__RTDS_was_depleted, &svc->flags) )
-                runq_tickle(ops, svc);
-        }
-
-        list_del(&svc->replq_elem);
-        /* Move it back to the replenishment event queue. */
-        deadline_queue_insert(&replq_elem, svc, &svc->replq_elem, replq);
-    }
-
-    /* 
-     * Use the vcpu that's on the top of the run queue.
-     * Otherwise don't program the timer.
-=======
     /*
      * Iterate through the list of updated vcpus.
      * If an updated vcpu is running, tickle the head of the
@@ -2230,16 +1935,11 @@
      * If there are vcpus left in the replenishment event list,
      * set the next replenishment to happen at the deadline of
      * the one in the front.
->>>>>>> d4024246
      */
     if ( !list_empty(replq) )
         set_timer(repl_timer, replq_elem(replq->next)->cur_deadline);
 
-<<<<<<< HEAD
-    spin_unlock_irqrestore(&prv->lock, flags);
-=======
     spin_unlock_irq(&prv->lock);
->>>>>>> d4024246
 }
 
 static const struct scheduler sched_rtds_def = {
