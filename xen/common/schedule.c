--- conflicted
+++ resolved
@@ -486,15 +486,10 @@
     if ( !is_idle_task(ed->domain) && update_dom_time(ed) )
         send_guest_virq(ed, VIRQ_TIMER);
 
-<<<<<<< HEAD
+    page_scrub_schedule_work();
+
     t_timer[ed->processor].expires = NOW() + MILLISECS(10);
     add_ac_timer(&t_timer[ed->processor]);
-=======
-    page_scrub_schedule_work();
-
-    t_timer[d->processor].expires = NOW() + MILLISECS(10);
-    add_ac_timer(&t_timer[d->processor]);
->>>>>>> 16ca18af
 }
 
 /* Domain timer function, sends a virtual timer interrupt to domain */
