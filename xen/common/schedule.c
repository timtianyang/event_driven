--- conflicted
+++ resolved
@@ -405,19 +405,6 @@
     
     perfc_incrc(sched_ctx);
 
-<<<<<<< HEAD
-    // Q: With full shadow mode, do we need to flush out-of-sync pages
-    //    before switching domains?  Current belief is NO.
-
-    if ( !is_idle_task(prev->domain) )
-    {
-        LOCK_BIGLOCK(prev->domain);
-        cleanup_writable_pagetable(prev->domain);
-        UNLOCK_BIGLOCK(prev->domain);
-    }
-
-=======
->>>>>>> 2e2cd8b2
 #if defined(WAKE_HISTO)
     if ( !is_idle_task(next) && next->wokenup ) {
         ulong diff = (ulong)(now - next->wokenup);
